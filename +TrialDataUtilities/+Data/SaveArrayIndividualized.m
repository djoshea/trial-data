classdef SaveArrayIndividualized < handle

    methods(Static)            
        function saveArray(locationName, S, varargin)
        % saveStructArrayIndividualized(fname, S, name, varargin)
        % save a struct array S(:) as name1, name2, name3, ...
        % allowing individual elements to be loaded quickly

            p = inputParser();
            p.addParameter('message', '', @ischar);
            p.addParameter('callbackFn', [], @(x) isempty(x) || isa(x, 'function_handle'));
            p.addParameter('partitionFieldLists', struct(), @isstruct);
            p.addParameter('partitionMeta', struct(), @isstruct);
            p.parse(varargin{:});
            
            callbackFn = p.Results.callbackFn;
            partitionFieldLists = p.Results.partitionFieldLists;
            partitionMetaStruct = p.Results.partitionMeta;
            partitionNames = fieldnames(partitionFieldLists);
            keepfields = @(s, flds) rmfield(s, setdiff(fieldnames(s), flds));
            
            assert(isempty(S) || isvector(S));
            N = numel(S);
            
            % create the directory as path/name
            fullPath = GetFullPath(locationName);
            
            if exist(fullPath, 'dir')
                TrialDataUtilities.Data.SaveArrayIndividualized.clearLocationContents(fullPath);
            else
                mkdirRecursive(fullPath);
            end
            
            if ~isempty(p.Results.message)
                str = p.Results.message;
            else
                str = sprintf('Saving to %s/', fullPath);
            end
            prog = ProgressBar(N, str);
            for i = 1:N 
                element = S(i);
                
                for iP = 1:numel(partitionNames)
                    % strip off this partition's data and save it into a separate file
                    flds = partitionFieldLists.(partitionNames{iP});
                    
                    % split the partition data from the struct array
                    partData = keepfields(element, flds); %#ok<NASGU>
                    element = rmfield(element, flds);
                    
                    if isempty(callbackFn)
                        file = TrialDataUtilities.Data.SaveArrayIndividualized.generatePartitionElementFileName(locationName, N, i, partitionNames{iP});
                        save(file, '-v6', 'partData'); % assumes less than 2 GB per element, but much faster
                    else
                        % pass this element, the location, the id number, and the partition to the callback
                        callbackFn(partName, fullPath, i, partitionNames{iP});
                    end
                end
                
                % save this element
                if isempty(callbackFn)
                    file = TrialDataUtilities.Data.SaveArrayIndividualized.generateElementFileName(locationName, N, i);   
                    save(file, '-v6', 'element'); % assumes less than 2 GB per element, but much faster
                else
                    % pass this element, the location, the id number, and indicate not being a partition to the callback
                    callbackFn(element, fullPath, i, '');
                end
                prog.update(i);
            end
            prog.finish();
            
            % save partition meta to separate files
            for iP = 1:numel(partitionNames)
                partitionMeta = partitionMetaStruct.(partitionNames{iP}); %#ok<NASGU>
                file = TrialDataUtilities.Data.SaveArrayIndividualized.generatePartitionMetaFileName(locationName, partitionNames{iP});
                save(file, '-v6', 'partitionMeta'); % assumes less than 2 GB per element, but much faster
            end
            
            % list partitions in partitions.txt
            TrialDataUtilities.Data.SaveArrayIndividualized.writePartitionList(locationName, partitionNames);
                
            % create count file containing just N
            countFid = fopen(fullfile(locationName, 'count.txt'), 'w');
            fprintf(countFid, '%d\n', N); 
            fclose(countFid);
        end
        
        function tf = isValidLocation(locationName)
            locationName = GetFullPath(locationName);
            if ~exist(locationName, 'dir')
                tf = false; return;
            end
            if ~exist(fullfile(locationName, 'count.txt'), 'file')
                tf = false; return;
            end
            fname = sprintf('el%06d.mat', 1);
            if ~exist(fullfile(locationName, fname), 'file')
                tf = false; return;
            end
            tf = true;
        end
        
        function assertValidLocation(locationName)
            if ~TrialDataUtilities.Data.SaveArrayIndividualized.isValidLocation(locationName)
                error('%s is not a valid location saved with SaveArrayIndividualized', locationName);
            end
        end
        
        function [S, partitionMeta] = loadArray(locationName, varargin)
            p = inputParser();
            p.addParameter('message', '', @ischar);
            p.addParameter('maxElements', Inf, @isscalar);
            p.addParameter('callbackFn', [], @(x) isempty(x) || isa(x, 'function_handle'));
            p.addParameter('partitions', {}, @(x) ischar(x) || iscellstr(x));
            p.addParameter('loadAllPartitions', false, @islogical);
            p.addParameter('ignoreMissingPartitions', false, @islogical);
            
            p.parse(varargin{:});
            
            callbackFn = p.Results.callbackFn;
            
            locationName = GetFullPath(locationName);
            
            function s = structMerge(s, s2)
                flds = fieldnames(s2);
                for f = 1:numel(flds)
                    s.(flds{f}) = s2.(flds{f});
                end
            end
            
            % check that partitions are found
            partitionsAvailable = TrialDataUtilities.Data.SaveArrayIndividualized.listPartitions(locationName);
            if p.Results.loadAllPartitions
                partitions = partitionsAvailable;
            else
                partitions = p.Results.partitions;
                if ischar(partitions)
                    partitions = {partitions};
                end
                found = ismember(partitions, partitionsAvailable);
                if any(~found)
                    if ~p.Results.ignoreMissingPartitions
                        error('Partitions %s not found. Partitions found: %s', strjoin(partitions(~found), ', '), strjoin(partitionsAvailable, ', '));
                    else
                        partitions = partitions(found);
                    end
                end
            end
            
            % load partition meta
            partitionMeta = struct();
            for iP = 1:numel(partitions)
                file = TrialDataUtilities.Data.SaveArrayIndividualized.generatePartitionMetaFileName(locationName, partitions{iP});
                loaded = load(file); % assumes less than 2 GB per element, but much faster
                partitionMeta.(partitions{iP}) = loaded.partitionMeta;
            end
            
            N = TrialDataUtilities.Data.SaveArrayIndividualized.getArrayCount(locationName);
            N = min(N, p.Results.maxElements);
            
            if ~isempty(p.Results.message)
                str = p.Results.message;
            else
                str = sprintf('Loading from %s/', locationName);
            end
            prog = ProgressBar(N, str);
            for i = N:-1:1 % reverse order to preallocate array
                if isempty(callbackFn)
                    file = TrialDataUtilities.Data.SaveArrayIndividualized.generateElementFileName(locationName, N, i);   
                    loaded = load(file, 'element');
                    element = loaded.element;
                else
                    element = callbackFn(locationName, i, '');
<<<<<<< HEAD
                end
                
                % load in any partition parts
                for iP = 1:numel(partitions)
                    if isempty(callbackFn)
                        file = TrialDataUtilities.Data.SaveArrayIndividualized.generatePartitionElementFileName(locationName, N, i, partitions{iP});
                        loaded = load(file); % assumes less than 2 GB per element, but much faster
                        partData = loaded.partData;
                    else
                        % pass this element, the location, the id number, and the partition to the callback
                        partData = callbackFn(locationName, i, partitions{iP});
                    end
                    element = structMerge(element, partData);
                end
                
=======
                end
                
                % load in any partition parts
                for iP = 1:numel(partitions)
                    if isempty(callbackFn)
                        file = TrialDataUtilities.Data.SaveArrayIndividualized.generatePartitionElementFileName(locationName, N, i, partitions{iP});
                        loaded = load(file); % assumes less than 2 GB per element, but much faster
                        partData = loaded.partData;
                    else
                        % pass this element, the location, the id number, and the partition to the callback
                        partData = callbackFn(locationName, i, partitions{iP});
                    end
                    element = structMerge(element, partData);
                end
                
>>>>>>> a3803518
                S(i) = element;
                prog.update(N-i+1);
            end
            prog.finish();
        end
        
        function N = getArrayCount(locationName)
            locationName = GetFullPath(locationName);
            
            % get element count from count.txt file
            countFname = TrialDataUtilities.Data.SaveArrayIndividualized.generateCountFileName(locationName);
            countFid = fopen(countFname, 'r');
            if countFid == -1
                error('Could not find count file %s', countFname);
            end
            tokens = textscan(countFid, '%d', 1);
            fclose(countFid);
            N = double(tokens{1});
            if isempty(N)
                error('Could not read count file %s', countFname);
            end
        end
        
        function list = listPartitions(locationName)
            locationName = GetFullPath(locationName);
            
            TrialDataUtilities.Data.SaveArrayIndividualized.assertValidLocation(locationName);
                
            % get partition list as lines of partitions.txt
            partitionFname = TrialDataUtilities.Data.SaveArrayIndividualized.generatePartitionListFileName(locationName);
            if ~exist(partitionFname, 'file')
                list = {};
                return;
            end
            
            partitionFid = fopen(partitionFname, 'r');
            if partitionFid == -1
                error('Could not open partition file %s', partitionFname);
            end
            tokens = textscan(partitionFid, '%s');
            fclose(partitionFid);
            if isempty(tokens)
                error('Could not read partition file %s', partitionFname);
            end
            list = tokens{1};
        end
        
        function linkPartitionFromOtherLocation(locationNameRef, locationNameSave, varargin)
            % symlinkPartitionFromOtherLocation(locationNameRef, locationNameSave, 'partitions', {'partitionName'}, 'linkAllPartitions', [true/false])
            %
            % symbolically links a partition saved in locationNameRef into the location in locationNameSave

            p = inputParser();
            p.addParameter('mode', 'symlink', @ischar); % 'symlink' or 'copy'
            p.addParameter('overwrite', false, @islogical);
            p.addParameter('partitions', {}, @(x) ischar(x) || iscellstr(x));
            p.addParameter('linkAllPartitions', false, @islogical);
            p.parse(varargin{:});
            
            mode = p.Results.mode;
            switch mode
                case 'symlink'
                    linkFn = @(src, dest) TrialDataUtilities.Save.symlink(src, dest);
                case 'copy'
                    linkFn = @(src, dest) copyfile(src, dest);
                otherwise
                    error('Unknown mode %s', mode);
            end
            
            % check element counts match
            nSave = TrialDataUtilities.Data.SaveArrayIndividualized.getArrayCount(locationNameSave);
            nRef = TrialDataUtilities.Data.SaveArrayIndividualized.getArrayCount(locationNameRef);
            assert(nSave == nRef, 'Save location has %d elements but referenced location has %d elements', nSave, nRef);
            N = nSave;
            
            % check partitions
            partitionsSave = TrialDataUtilities.Data.SaveArrayIndividualized.listPartitions(locationNameSave);
            partitionsRef = TrialDataUtilities.Data.SaveArrayIndividualized.listPartitions(locationNameRef);
            
            if p.Results.linkAllPartitions
                partitionsLink = partitionsRef;
            else
                partitionsLink = p.Results.partitions;
                
                tf = ismember(partitionsLink, partitionsRef);
                if ~all(tf)
                    error('Partitions %s not found in reference location', strjoin(partitionsLink(~tf), ', '));
                end
            end
            
            if ~p.Results.overwrite
                partitionsLink = setdiff(partitionsLink, partitionsSave);
            end
            
            if isempty(partitionsLink)
                warning('No partitions found in ref that were not already in destination');
                return;
            end
            
            % symlink each meta file
            for iP = 1:numel(partitionsLink)
                fnameRef = TrialDataUtilities.Data.SaveArrayIndividualized.generatePartitionMetaFileName(locationNameRef, partitionsLink{iP});
                fnameSave = TrialDataUtilities.Data.SaveArrayIndividualized.generatePartitionMetaFileName(locationNameSave, partitionsLink{iP});
                assert(exist(fnameRef, 'file') == 2, 'Source partition meta file %s not found', fnameRef);
                linkFn(fnameRef, fnameSave);
            end
            
            % do the symlinking for each trial
            prog = ProgressBar(N, 'Symlinking partition files by trial');
            for i = 1:N
                prog.update(i);
                for iP = 1:numel(partitionsLink)
                    fnameRef =  TrialDataUtilities.Data.SaveArrayIndividualized.generatePartitionElementFileName(locationNameRef, N, i, partitionsLink{iP});
                    fnameSave =  TrialDataUtilities.Data.SaveArrayIndividualized.generatePartitionElementFileName(locationNameSave, N, i, partitionsLink{iP});
                    
                    assert(exist(fnameRef, 'file') == 2, 'Source partition file %s not found', fnameRef);
                    linkFn(fnameRef, fnameSave);
                end
            end
            prog.finish();
            
            % update the partitions list
            partitionsNew = union(partitionsSave, partitionsLink);
            TrialDataUtilities.Data.SaveArrayIndividualized.writePartitionList(locationNameSave, partitionsNew);
        end
        
        function clearLocationContents(locationName)
            if exist(locationName, 'dir')
<<<<<<< HEAD
                delete(fullfile(locationName, 'el*.mat'));
                delete(TrialDataUtilities.Data.SaveArrayIndividualized.generateCountFileName(locationName));
                delete(TrialDataUtilities.Data.SaveArrayIndividualized.generatePartitionListFileName(locationName));
=======
                deleteIfPresent(fullfile(locationName, 'el*.mat'));
                deleteIfPresent(TrialDataUtilities.Data.SaveArrayIndividualized.generateCountFileName(locationName));
                deleteIfPresent(TrialDataUtilities.Data.SaveArrayIndividualized.generatePartitionListFileName(locationName));
            end
            
            function deleteIfPresent(file)
                if exist(file, 'file')
                    delete(file);
                end
>>>>>>> a3803518
            end
        end
                
    end
    
    methods(Static, Hidden)
        function fname = generateCountFileName(locationName)
            fname = fullfile(locationName, 'count.txt');
        end
        
        function nzeros = numZerosInFileForCount(count)
            if count >= 10^6
                nzeros = ceil(log10(count + 1));
            else
                nzeros = 6;
            end
        end
        
        function fname = generatePartitionListFileName(locationName)
            fname = fullfile(locationName, 'partitions.txt');
        end
        
        function writePartitionList(locationName, partitions)
            % write list partitions as lines in partitions.txt
            fname = TrialDataUtilities.Data.SaveArrayIndividualized.generatePartitionListFileName(locationName);
            if isempty(partitions)
                if exist(fname, 'file')
                    delete(fname); % delete any existing partitions file
                end
            else
                partitionFid = fopen(fname, 'w');
                fprintf(partitionFid, '%s\n', partitions{:});
                fclose(partitionFid);
            end
        end
        
        function fname = generatePartitionElementFileName(locationName, N, elementIndex, partition)
            nzeros = TrialDataUtilities.Data.SaveArrayIndividualized.numZerosInFileForCount(N);
            fname = fullfile(locationName, sprintf('el%0*d_partition_%s.mat', nzeros, elementIndex, partition));
        end
        
        function fname = generateElementFileName(locationName, N, elementIndex)
            nzeros = TrialDataUtilities.Data.SaveArrayIndividualized.numZerosInFileForCount(N);
            fname = fullfile(locationName, sprintf('el%0*d.mat', nzeros, elementIndex));
        end
        
        function fname = generatePartitionMetaFileName(locationName, partitionName)
            fname = fullfile(locationName, sprintf('partitionMeta_%s.mat', partitionName));
        end
    end
end<|MERGE_RESOLUTION|>--- conflicted
+++ resolved
@@ -1,6 +1,6 @@
 classdef SaveArrayIndividualized < handle
 
-    methods(Static)            
+    methods(Static)
         function saveArray(locationName, S, varargin)
         % saveStructArrayIndividualized(fname, S, name, varargin)
         % save a struct array S(:) as name1, name2, name3, ...
@@ -12,42 +12,42 @@
             p.addParameter('partitionFieldLists', struct(), @isstruct);
             p.addParameter('partitionMeta', struct(), @isstruct);
             p.parse(varargin{:});
-            
+
             callbackFn = p.Results.callbackFn;
             partitionFieldLists = p.Results.partitionFieldLists;
             partitionMetaStruct = p.Results.partitionMeta;
             partitionNames = fieldnames(partitionFieldLists);
             keepfields = @(s, flds) rmfield(s, setdiff(fieldnames(s), flds));
-            
+
             assert(isempty(S) || isvector(S));
             N = numel(S);
-            
+
             % create the directory as path/name
             fullPath = GetFullPath(locationName);
-            
+
             if exist(fullPath, 'dir')
                 TrialDataUtilities.Data.SaveArrayIndividualized.clearLocationContents(fullPath);
             else
                 mkdirRecursive(fullPath);
             end
-            
+
             if ~isempty(p.Results.message)
                 str = p.Results.message;
             else
                 str = sprintf('Saving to %s/', fullPath);
             end
             prog = ProgressBar(N, str);
-            for i = 1:N 
+            for i = 1:N
                 element = S(i);
-                
+
                 for iP = 1:numel(partitionNames)
                     % strip off this partition's data and save it into a separate file
                     flds = partitionFieldLists.(partitionNames{iP});
-                    
+
                     % split the partition data from the struct array
                     partData = keepfields(element, flds); %#ok<NASGU>
                     element = rmfield(element, flds);
-                    
+
                     if isempty(callbackFn)
                         file = TrialDataUtilities.Data.SaveArrayIndividualized.generatePartitionElementFileName(locationName, N, i, partitionNames{iP});
                         save(file, '-v6', 'partData'); % assumes less than 2 GB per element, but much faster
@@ -56,10 +56,10 @@
                         callbackFn(partName, fullPath, i, partitionNames{iP});
                     end
                 end
-                
+
                 % save this element
                 if isempty(callbackFn)
-                    file = TrialDataUtilities.Data.SaveArrayIndividualized.generateElementFileName(locationName, N, i);   
+                    file = TrialDataUtilities.Data.SaveArrayIndividualized.generateElementFileName(locationName, N, i);
                     save(file, '-v6', 'element'); % assumes less than 2 GB per element, but much faster
                 else
                     % pass this element, the location, the id number, and indicate not being a partition to the callback
@@ -68,23 +68,23 @@
                 prog.update(i);
             end
             prog.finish();
-            
+
             % save partition meta to separate files
             for iP = 1:numel(partitionNames)
                 partitionMeta = partitionMetaStruct.(partitionNames{iP}); %#ok<NASGU>
                 file = TrialDataUtilities.Data.SaveArrayIndividualized.generatePartitionMetaFileName(locationName, partitionNames{iP});
                 save(file, '-v6', 'partitionMeta'); % assumes less than 2 GB per element, but much faster
             end
-            
+
             % list partitions in partitions.txt
             TrialDataUtilities.Data.SaveArrayIndividualized.writePartitionList(locationName, partitionNames);
-                
+
             % create count file containing just N
             countFid = fopen(fullfile(locationName, 'count.txt'), 'w');
-            fprintf(countFid, '%d\n', N); 
+            fprintf(countFid, '%d\n', N);
             fclose(countFid);
         end
-        
+
         function tf = isValidLocation(locationName)
             locationName = GetFullPath(locationName);
             if ~exist(locationName, 'dir')
@@ -99,13 +99,13 @@
             end
             tf = true;
         end
-        
+
         function assertValidLocation(locationName)
             if ~TrialDataUtilities.Data.SaveArrayIndividualized.isValidLocation(locationName)
                 error('%s is not a valid location saved with SaveArrayIndividualized', locationName);
             end
         end
-        
+
         function [S, partitionMeta] = loadArray(locationName, varargin)
             p = inputParser();
             p.addParameter('message', '', @ischar);
@@ -114,20 +114,20 @@
             p.addParameter('partitions', {}, @(x) ischar(x) || iscellstr(x));
             p.addParameter('loadAllPartitions', false, @islogical);
             p.addParameter('ignoreMissingPartitions', false, @islogical);
-            
+
             p.parse(varargin{:});
-            
+
             callbackFn = p.Results.callbackFn;
-            
+
             locationName = GetFullPath(locationName);
-            
+
             function s = structMerge(s, s2)
                 flds = fieldnames(s2);
                 for f = 1:numel(flds)
                     s.(flds{f}) = s2.(flds{f});
                 end
             end
-            
+
             % check that partitions are found
             partitionsAvailable = TrialDataUtilities.Data.SaveArrayIndividualized.listPartitions(locationName);
             if p.Results.loadAllPartitions
@@ -146,7 +146,7 @@
                     end
                 end
             end
-            
+
             % load partition meta
             partitionMeta = struct();
             for iP = 1:numel(partitions)
@@ -154,10 +154,10 @@
                 loaded = load(file); % assumes less than 2 GB per element, but much faster
                 partitionMeta.(partitions{iP}) = loaded.partitionMeta;
             end
-            
+
             N = TrialDataUtilities.Data.SaveArrayIndividualized.getArrayCount(locationName);
             N = min(N, p.Results.maxElements);
-            
+
             if ~isempty(p.Results.message)
                 str = p.Results.message;
             else
@@ -166,14 +166,13 @@
             prog = ProgressBar(N, str);
             for i = N:-1:1 % reverse order to preallocate array
                 if isempty(callbackFn)
-                    file = TrialDataUtilities.Data.SaveArrayIndividualized.generateElementFileName(locationName, N, i);   
+                    file = TrialDataUtilities.Data.SaveArrayIndividualized.generateElementFileName(locationName, N, i);
                     loaded = load(file, 'element');
                     element = loaded.element;
                 else
                     element = callbackFn(locationName, i, '');
-<<<<<<< HEAD
-                end
-                
+                end
+
                 % load in any partition parts
                 for iP = 1:numel(partitions)
                     if isempty(callbackFn)
@@ -186,33 +185,16 @@
                     end
                     element = structMerge(element, partData);
                 end
-                
-=======
-                end
-                
-                % load in any partition parts
-                for iP = 1:numel(partitions)
-                    if isempty(callbackFn)
-                        file = TrialDataUtilities.Data.SaveArrayIndividualized.generatePartitionElementFileName(locationName, N, i, partitions{iP});
-                        loaded = load(file); % assumes less than 2 GB per element, but much faster
-                        partData = loaded.partData;
-                    else
-                        % pass this element, the location, the id number, and the partition to the callback
-                        partData = callbackFn(locationName, i, partitions{iP});
-                    end
-                    element = structMerge(element, partData);
-                end
-                
->>>>>>> a3803518
+
                 S(i) = element;
                 prog.update(N-i+1);
             end
             prog.finish();
         end
-        
+
         function N = getArrayCount(locationName)
             locationName = GetFullPath(locationName);
-            
+
             % get element count from count.txt file
             countFname = TrialDataUtilities.Data.SaveArrayIndividualized.generateCountFileName(locationName);
             countFid = fopen(countFname, 'r');
@@ -226,19 +208,19 @@
                 error('Could not read count file %s', countFname);
             end
         end
-        
+
         function list = listPartitions(locationName)
             locationName = GetFullPath(locationName);
-            
+
             TrialDataUtilities.Data.SaveArrayIndividualized.assertValidLocation(locationName);
-                
+
             % get partition list as lines of partitions.txt
             partitionFname = TrialDataUtilities.Data.SaveArrayIndividualized.generatePartitionListFileName(locationName);
             if ~exist(partitionFname, 'file')
                 list = {};
                 return;
             end
-            
+
             partitionFid = fopen(partitionFname, 'r');
             if partitionFid == -1
                 error('Could not open partition file %s', partitionFname);
@@ -250,7 +232,7 @@
             end
             list = tokens{1};
         end
-        
+
         function linkPartitionFromOtherLocation(locationNameRef, locationNameSave, varargin)
             % symlinkPartitionFromOtherLocation(locationNameRef, locationNameSave, 'partitions', {'partitionName'}, 'linkAllPartitions', [true/false])
             %
@@ -262,7 +244,7 @@
             p.addParameter('partitions', {}, @(x) ischar(x) || iscellstr(x));
             p.addParameter('linkAllPartitions', false, @islogical);
             p.parse(varargin{:});
-            
+
             mode = p.Results.mode;
             switch mode
                 case 'symlink'
@@ -272,37 +254,37 @@
                 otherwise
                     error('Unknown mode %s', mode);
             end
-            
+
             % check element counts match
             nSave = TrialDataUtilities.Data.SaveArrayIndividualized.getArrayCount(locationNameSave);
             nRef = TrialDataUtilities.Data.SaveArrayIndividualized.getArrayCount(locationNameRef);
             assert(nSave == nRef, 'Save location has %d elements but referenced location has %d elements', nSave, nRef);
             N = nSave;
-            
+
             % check partitions
             partitionsSave = TrialDataUtilities.Data.SaveArrayIndividualized.listPartitions(locationNameSave);
             partitionsRef = TrialDataUtilities.Data.SaveArrayIndividualized.listPartitions(locationNameRef);
-            
+
             if p.Results.linkAllPartitions
                 partitionsLink = partitionsRef;
             else
                 partitionsLink = p.Results.partitions;
-                
+
                 tf = ismember(partitionsLink, partitionsRef);
                 if ~all(tf)
                     error('Partitions %s not found in reference location', strjoin(partitionsLink(~tf), ', '));
                 end
             end
-            
+
             if ~p.Results.overwrite
                 partitionsLink = setdiff(partitionsLink, partitionsSave);
             end
-            
+
             if isempty(partitionsLink)
                 warning('No partitions found in ref that were not already in destination');
                 return;
             end
-            
+
             % symlink each meta file
             for iP = 1:numel(partitionsLink)
                 fnameRef = TrialDataUtilities.Data.SaveArrayIndividualized.generatePartitionMetaFileName(locationNameRef, partitionsLink{iP});
@@ -310,7 +292,7 @@
                 assert(exist(fnameRef, 'file') == 2, 'Source partition meta file %s not found', fnameRef);
                 linkFn(fnameRef, fnameSave);
             end
-            
+
             % do the symlinking for each trial
             prog = ProgressBar(N, 'Symlinking partition files by trial');
             for i = 1:N
@@ -318,45 +300,39 @@
                 for iP = 1:numel(partitionsLink)
                     fnameRef =  TrialDataUtilities.Data.SaveArrayIndividualized.generatePartitionElementFileName(locationNameRef, N, i, partitionsLink{iP});
                     fnameSave =  TrialDataUtilities.Data.SaveArrayIndividualized.generatePartitionElementFileName(locationNameSave, N, i, partitionsLink{iP});
-                    
+
                     assert(exist(fnameRef, 'file') == 2, 'Source partition file %s not found', fnameRef);
                     linkFn(fnameRef, fnameSave);
                 end
             end
             prog.finish();
-            
+
             % update the partitions list
             partitionsNew = union(partitionsSave, partitionsLink);
             TrialDataUtilities.Data.SaveArrayIndividualized.writePartitionList(locationNameSave, partitionsNew);
         end
-        
+
         function clearLocationContents(locationName)
             if exist(locationName, 'dir')
-<<<<<<< HEAD
-                delete(fullfile(locationName, 'el*.mat'));
-                delete(TrialDataUtilities.Data.SaveArrayIndividualized.generateCountFileName(locationName));
-                delete(TrialDataUtilities.Data.SaveArrayIndividualized.generatePartitionListFileName(locationName));
-=======
                 deleteIfPresent(fullfile(locationName, 'el*.mat'));
                 deleteIfPresent(TrialDataUtilities.Data.SaveArrayIndividualized.generateCountFileName(locationName));
                 deleteIfPresent(TrialDataUtilities.Data.SaveArrayIndividualized.generatePartitionListFileName(locationName));
             end
-            
+
             function deleteIfPresent(file)
                 if exist(file, 'file')
                     delete(file);
                 end
->>>>>>> a3803518
-            end
-        end
-                
+            end
+        end
+
     end
-    
+
     methods(Static, Hidden)
         function fname = generateCountFileName(locationName)
             fname = fullfile(locationName, 'count.txt');
         end
-        
+
         function nzeros = numZerosInFileForCount(count)
             if count >= 10^6
                 nzeros = ceil(log10(count + 1));
@@ -364,11 +340,11 @@
                 nzeros = 6;
             end
         end
-        
+
         function fname = generatePartitionListFileName(locationName)
             fname = fullfile(locationName, 'partitions.txt');
         end
-        
+
         function writePartitionList(locationName, partitions)
             % write list partitions as lines in partitions.txt
             fname = TrialDataUtilities.Data.SaveArrayIndividualized.generatePartitionListFileName(locationName);
@@ -382,17 +358,17 @@
                 fclose(partitionFid);
             end
         end
-        
+
         function fname = generatePartitionElementFileName(locationName, N, elementIndex, partition)
             nzeros = TrialDataUtilities.Data.SaveArrayIndividualized.numZerosInFileForCount(N);
             fname = fullfile(locationName, sprintf('el%0*d_partition_%s.mat', nzeros, elementIndex, partition));
         end
-        
+
         function fname = generateElementFileName(locationName, N, elementIndex)
             nzeros = TrialDataUtilities.Data.SaveArrayIndividualized.numZerosInFileForCount(N);
             fname = fullfile(locationName, sprintf('el%0*d.mat', nzeros, elementIndex));
         end
-        
+
         function fname = generatePartitionMetaFileName(locationName, partitionName)
             fname = fullfile(locationName, sprintf('partitionMeta_%s.mat', partitionName));
         end
