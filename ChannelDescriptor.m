--- conflicted
+++ resolved
@@ -210,25 +210,22 @@
             for iF = 1:cd.nFields
                 fld = cd.dataFields{iF};
                 missingValue = cd.missingValueByField{iF};
-<<<<<<< HEAD
-                
+
                 values = {data.(fld)};
                 replace = cellfun(@isempty, values);
                 [data(replace).(fld)] = deal(missingValue);
-=======
                 if ~isempty(missingValue)
                     values = {data.(fld)};
                     replace = cellfun(@isempty, values);
                     [data(replace).(fld)] = deal(missingValue);
                 end
-                
+
                 if cd.elementTypeByField(iF) == cd.BOOLEAN
                     % convert to logical
                     for i = 1:numel(data)
                         data(i).(fld) = logical(data(i).(fld));
                     end
                 end
->>>>>>> 9f0e302f
             end
         end
 
