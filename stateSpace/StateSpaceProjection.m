classdef StateSpaceProjection 
% Abstract base class representing a set of coefficients per basis with which
% to project PopulationTrajectorySet instances. Typically these are built using 
% fromPopulationTrajectorySet to compute the coefficients, in a manner determined
% by subclasses

    properties(SetAccess=protected)
        initialized = false;
        translationNormalization % stored translation / normalization stored when building and used BEFORE projecting
        
        % used AFTER projecting, to transform the output bases, mainly used
        % when inverting a projection
        translationNormalizationPostProject
        
        % given an nBasesSource x T matrix of data in the original basis, we project
        % into the new basis using decoderKbyN * neural_NbyT which yields
        % decoded_KbyT. We can then reconstruct the data in the original
        % basis using reconstruction_NbyT = encoderNbyK * decodedKbyT, or
        % reconstruction_NbyT = encoderNbyK * decoderKbyN * neural_NbyT 
        %
        % These matrices will contain zeros where either 
        % ~basisValidProj (K dimension) or
        % ~basisValid (N dimension)
        decoderKbyN
        encoderNbyK
        
        buildStats % StateSpaceProjectionStatistics instance created at build time
        
        basisValid % nBasesSource x 1 logical vector indicating which bases were considered valid in the projection (typically copied from the pset from which I am built)
        basisInvalidCause % nBasesSource x 1 cell str (typically copied from the pset from which I am built)
        
        % nBasesProj x 1 logical vector indicating which OUTPUT bases will be considered valid
        % this is mostly useful when building inverses, so that you get the
        % original basis valid mask back when inverting a projection
        basisValidProj 
        basisInvalidCauseProj
        
        basisNamesSource % nBasesSource x 1 cellstr of basis names from the pset I was built off
        dataUnitsSource = '';
        
        % stores meta data about the types of marginalizations performed
        % when buildingn statistics during construction
        
        %  'combinedParams' - cell array of cell arrays specifying 
        %                     which marginalizations should be added up together,
        %                     e.g. for the three-parameter case with parameters
        %                           1: stimulus
        %                           2: decision
        %                           3: time
        %                     one could use the following value:
        %                     {{1, [1 3]}, {2, [2 3]}, {3}, {[1 2], [1 2 3]}}.
        combinedParams
        
        marginalizationNames
        
        axisIncludeList
        
        marginalizationList
    end
    
    properties
        % the properties below control how different types of variance
        % arising along the Condition axes will be treated by DPCA. These
        % have the same meaning as in StateSpaceProjectionStatistics.generateCombinedParamsForMarginalization
        % and you can refer to the documentation there for more details

        % list of specific marginalization combinations to combine
        axesCombineSpecificMarginalizations = {};
            
        % cellvec of cellvec of axisSpec. For each
        % cellvec of axes in the list, the appropriate marginalizationCombinations
        % will be applied to prevent the marginalization from ever distinguishing
        % variance due to one axis in the list from the others.
        axesCombineAllMarginalizations = {};
            
        % logical scalar or logical vector or
        % cell list of axis specs, indicating which axes should be
        % combined with pure time (e.g. axis and axis+time will be
        % combined)
        combineAxesWithTime = true; 
    end
    
    properties(Dependent)
        % nBasesProj x 1 cell of basis names, optional, that I will pick for the basis names of the projected 
        % output. If set, this will override the method "getBasisNames"
        % which typically picks these names based on the input pset.
        % this is primarily used for inverse projections, when we want to
        % restore the basis names of the pset this projection was built off 
        basisNamesProj
    end
    
    properties(SetAccess=protected)
        basisNamesProjManual % stores manual override for basisNamesProj
    end
    
    properties
        basisNamesProjStem % string which defines the stem to use for each basis, ' %d' will be added to each basis if this is set and basisNamesProjManual isempty
    end
    
    properties(Dependent)
        nBasesSource
        nBasesProj
        
        decoderKbyNValid
        encoderNbyKValid
        
        decoderKbyNZeroInvalid
        encoderNbyKZeroInvalid
        
        translationNormalizationPostProjectProvideDefault
    end
    
    methods(Abstract, Static)
        % this abstract static method is basically a way of getting around matlab's lack
        % of support for the factory builder pattern. Define this method
        % like this so that buildFromPopulationTrajectorySet() below can do
        % the heavy lifting.
        % methods(Static)
        %     function [proj, stats, psetPrepared] = createFrom(pset, varargin)
        %         proj = YOURSUBCLASSNAME() you can send in varargin{:} if
        %           there are any options you wish to receive
        %         [proj, stats, psetPrepared] = proj.buildFromPopulationTrajectorySet(pset, varargin{:});
        %     end
        
        %     function [proj, psetProjected, stats] = createFromAndProject(pset, varargin)
        %         proj = YOURSUBCLASSNAME() you can send in varargin{:} if there are options > );
        %         [proj, psetProjected, stats] = proj.buildFromAndProjectPopulationTrajectorySet(pset, varargin{:})
        %     end
        % end
        %
        [proj, stats, psetPrepared] = createFrom(pset, varargin);
        
        [proj, psetProjected, stats] = createFromAndProject(pset, varargin)
    end

    methods(Abstract)
        % compute the N * K matrix of basis coefficients for the projection
        % given an N x T matrix of data in the original basis, we project
        % into the new basis using decoderKbyN * neural_NbyT which yields
        % decoded_KbyT. We can then reconstruct the data in the original
        % basis using reconstruction_NbyT = encoderNbyK * decodedKbyT, or
        % reconstruction_NbyT = encoderNbyK * decoderKbyN * neural_NbyT 
        % 
        % optional params:
        % 'nBasesProj': number of bases to project into, if requested by
        %     user
        [decoderKbyN, encoderNbyK, proj] = computeProjectionCoefficients(proj, pset, varargin)
    end  
    
    % Methods most classes may wish to override
    methods
        % return either a char nBasesProj x 1 cell str: list of basis names for the new basis  
        function [nameStem, names] = generateBasisNameProjStem(proj, pset) %#ok<INUSD>
            nameStem = 'Basis';
            names = {};
        end
        
        % this function can optionally use pset to create custom names
        % based on pset.basisNames
        function names = generateBasisNamesProj(proj, pset) %#ok<INUSD>
            if ~isempty(proj.basisNamesProjManual) && numel(proj.basisNamesProjManual) == proj.nBasesProj
                names = proj.basisNamesProjManual;
            else
                if ~isempty(proj.basisNamesProjStem)
                    stem = proj.basisNamesProjStem;
                else
                    stem = 'Basis';
                end
                
                names = makecol(arrayfun(@(idx) sprintf('%s %d', stem, idx), 1:proj.nBasesProj, 'UniformOutput', false));
            end
        end
        
        function names = get.basisNamesProj(proj)
            names = makecol(proj.generateBasisNamesProj());
        end
        
        function proj = set.basisNamesProj(proj, names)
            assert(numel(names) == proj.nBasesProj);
            proj.basisNamesProjManual = names;
%             if ~isempty(names)
%                 % only have one or the other set
%                 proj.basisNamesProjStem = '';
%             end
        end
        
        function stem = get.basisNamesProjStem(proj)
            if isempty(proj.basisNamesProjStem)
                stem = '';
            else
                stem = proj.basisNamesProjStem;
            end
        end
                
        function proj = set.basisNamesProjStem(proj, stem)
            proj.basisNamesProjStem = stem;
%             if ~isempty(stem)
%                 proj.basisNamesProjManual = {}; %#ok<MCSUP>
%             end
        end
            
        function proj = markBasesInvalid(proj, mask, cause)
            proj.warnIfNoArgOut(nargout);
  
            mask = makecol(TensorUtils.vectorIndicesToMask(mask, proj.nBasesSource));
            maskOrig = mask; % cache for later
            
            mask = mask & proj.basisValid;
            proj.basisValid(mask) = false;
            
            if ~any(mask)
                return;
            end
            
            if nargin < 3
                cause = 'markBasesInvalid cause unspecified';
            end
            assert(iscellstr(cause) || ischar(cause), 'Cause must be a cellstr or a string');
            if ischar(cause)
                cause = repmat({cause}, nnz(mask), 1);
            end
            cause = makecol(cause);
          
            if numel(cause) == nnz(maskOrig)
                cause = TensorUtils.inflateMaskedTensor(cause, 1, maskOrig, {''});
            end
            assert(numel(cause) == numel(mask), 'Length of cellstr cause must match nnz(mask) or numel(mask)');
           
            proj.basisInvalidCause(mask) = cause(mask);
        end
    end
    
    % Simple dependent property getters
    methods
        function n = get.nBasesSource(proj)
            if isempty(proj.decoderKbyN)
                n = NaN;
            else
                n = size(proj.decoderKbyN, 2);
            end
        end

        function n = get.nBasesProj(proj)
            if isempty(proj.decoderKbyN)
                n = NaN;
            else
                n = size(proj.decoderKbyN, 1);
            end
        end
        
        % Don't remove these, other code may rely on
        % these matrices being zeroed
        function d = get.decoderKbyNZeroInvalid(proj)
            d = proj.decoderKbyN;
            d(~proj.basisValidProj, ~proj.basisValid) = 0;
        end
        
        function e = get.encoderNbyKZeroInvalid(proj)
            e = proj.encoderNbyK;
            e(~proj.basisValid, ~proj.basisValidProj) = 0;
        end
        
        function d = get.decoderKbyNValid(proj)
            d = proj.decoderKbyN(proj.basisValidProj, proj.basisValid);
        end
        
        function e = get.encoderNbyKValid(proj)
            e = proj.encoderNbyK(proj.basisValid, proj.basisValidProj);
        end
        
        function v = get.basisValid(proj)
            if isempty(proj.basisValid)
                if ~isnan(proj.nBasesSource)
                    v = truevec(proj.nBasesSource);
                else
                    v = [];
                end 
            else
                v = proj.basisValid;
            end
        end
        
        function v = get.basisValidProj(proj)
            if isempty(proj.basisValidProj)
                if ~isnan(proj.nBasesProj)
                    v = truevec(proj.nBasesProj);
                else
                    v = [];
                end
            else
                v = proj.basisValidProj;
            end
        end
        
        function v = get.basisInvalidCauseProj(proj)
            if isempty(proj.basisInvalidCauseProj)
                if ~isnan(proj.nBasesProj)
                    v = cellstrvec(proj.nBasesProj);
                else
                    v = [];
                end
            else
                v = proj.basisInvalidCauseProj;
            end
        end
        
        function v = get.basisInvalidCause(proj)
            if isempty(proj.basisInvalidCause)
                if ~isnan(proj.nBasesSource)
                    v = cellstrvec(proj.nBasesSource);
                else
                    v = [];
                end
            else
                v = proj.basisInvalidCause;
            end
        end
        
        function tr = get.translationNormalizationPostProjectProvideDefault(proj)
            if ~isempty(proj.translationNormalizationPostProject)
                tr = proj.translationNormalizationPostProject;
            else
                tr = StateSpaceTranslationNormalization.buildIdentityManual(proj.nBasesProj);
            end
        end
        
        function norms = calculateDecoderNorms(proj)
            norms = rownorms(proj.decoderKbyN);
        end
        
        function tf = isDecoderOrthogonal(proj)
            dd = proj.decoderKbyN * proj.decoderKbyN';
            dd = dd - diag(diag(dd));
            tf = max(abs(dd(:))) < 1e-09;
        end
        
        function tf = isDecoderOrthonormal(proj)
            dd = proj.decoderKbyN * proj.decoderKbyN';
            dd = dd - eye(size(dd));
            tf = max(abs(dd(:))) < 1e-09;
        end
    end

    methods
        function [marginalizationNames, combinedParams, axisIncludeList, marginalizationList] = getMarginalizationNames(proj, pset, varargin)
            % other args include
            % 'combineAxesWithTime'
            % 'axesCombineAllMarginalizations', proj.axesCombineAllMarginalizations, ...
            % 'axesCombineSpecificMarginalizations', proj.axesCombineSpecificMarginalizations);
            
            nConditionsAlongAxis = pset.conditionDescriptor.conditionsSize;
            dimMask = nConditionsAlongAxis > 1; % filter for non-singular axes
            
            [combinedParams, marginalizationNames, axisIncludeList, marginalizationList] = StateSpaceProjectionStatistics.generateCombinedParamsForMarginalization( ...
                pset.conditionDescriptor.axisAttributes, ...
                'axisIncludeMask', dimMask, ...
                'axisNames', pset.conditionDescriptor.axisNames, ...
                'combineAxesWithTime', proj.combineAxesWithTime, ...
                'axesCombineAllMarginalizations', proj.axesCombineAllMarginalizations, ...
                'axesCombineSpecificMarginalizations', proj.axesCombineSpecificMarginalizations);
        end
        
        function [proj, stats, psetPrepared] = buildFromPopulationTrajectorySet(proj, pset, varargin)
            % build this projection matrix based on an existing PopulationTrajectorySet
            % defers to calculateProjectionMatrix for the actual basis computation
            proj.warnIfNoArgOut(nargout);

            p = inputParser;
            p.addRequired('pset', @(x) isa(x, 'PopulationTrajectorySet'));
            p.addParameter('computeStatistics', true, @islogical);
            p.addParameter('meanSubtractForStatistics', true, @islogical); % mean subtract data when computing statistics, this makes sense to turn off if the data is already measured relative to some meaningful baseline
            p.addParameter('nBasesProj', NaN, @isscalar); % this is optional for both the caller to provide and the projection to obey
%             p.addParameter('computeStatisticsMarginalized', true, @islogical);
            p.addParameter('computeStatisticsForRandomized', true, @islogical);
            p.KeepUnmatched = true;
            p.parse(pset, varargin{:});
            
            % we do this here simply to force calculation of all compute on
            % demand properties, so that they get computed before we
            % initiate a copy below
            PopulationTrajectorySetBuilder.copyTrialAveragedOnlyFromPopulationTrajectorySet(pset);
%             pset.dataDifferenceOfTrialsScaledNoiseEstimate;
           
            % build the list of covariates and covariate interactions to marginalize along
            % in case the projection needs it for its own purposes
            nConditionsAlongAxis = pset.conditionDescriptor.conditionsSize;
            dimMask = nConditionsAlongAxis > 1; % filter for non-singular axes
            [proj.combinedParams, proj.marginalizationNames, proj.axisIncludeList, proj.marginalizationList] = StateSpaceProjectionStatistics.generateCombinedParamsForMarginalization( ...
                pset.conditionDescriptor.axisAttributes, ...
                'axisIncludeMask', dimMask, ...
                'axisNames', pset.conditionDescriptor.axisNames, ...
                'combineAxesWithTime', proj.combineAxesWithTime, ...
                'axesCombineAllMarginalizations', proj.axesCombineAllMarginalizations, ...
                'axesCombineSpecificMarginalizations', proj.axesCombineSpecificMarginalizations);
                        
            % make any necessary transformations, particularly translation / normalization
            pset = proj.preparePsetForInference(pset);
            psetPrepared = pset;

            % extract the translation normalization that will be applied before projection
            proj.translationNormalization = pset.translationNormalization;

            % compute the coefficients for the projection
            debug('Computing projection encoder and decoder coefficients\n');
            [decoderKbyN, encoderNbyK, proj] = proj.computeProjectionCoefficients(pset, 'nBasesProj', p.Results.nBasesProj); %#ok<*PROPLC>
            % don't put these in the line above b/c assignment to proj will
            % override it
            proj.decoderKbyN = decoderKbyN;
            proj.encoderNbyK = encoderNbyK;
            
            assert(size(proj.decoderKbyN, 2) == pset.nBases, 'Decoder matrix returned by computeProjectionCoefficients must match pset.nBases along dim 2');
            assert(size(proj.encoderNbyK, 1) == pset.nBases, 'Encoder matrix returned by computeProjectionCoefficients must match pset.nBases along dim 1');
            
            % copy the basis valid mask
            proj.basisValid = pset.basisValid;
            proj.basisInvalidCause = pset.basisInvalidCause;
            proj.basisNamesSource = pset.basisNames;
            proj.dataUnitsSource = pset.dataUnitsCommon;
            [proj.basisNamesProjStem, proj.basisNamesProjManual] = proj.generateBasisNameProjStem(pset);
            
            % set coeff to zero on invalid bases
            proj.decoderKbyN(:, ~proj.basisValid) = 0;
            proj.encoderNbyK(~proj.basisValid, :) = 0;
            
            % results will store statistics and useful quantities related to the
            % projection
            if p.Results.computeStatistics
                stats = StateSpaceProjectionStatistics.build(proj, pset, 'meanSubtract', ...
                    p.Results.meanSubtractForStatistics, ... % 'marginalize', p.Results.computeStatisticsMarginalized, ...
                    'computeForRandomized', p.Results.computeStatisticsForRandomized', ...
                    'axesCombineSpecificMarginalizations', proj.axesCombineSpecificMarginalizations, ...
                    'axesCombineAllMarginalizations', proj.axesCombineAllMarginalizations, ...
                    'combineAxesWithTime', proj.combineAxesWithTime, ...
                    p.Unmatched);
                proj.buildStats = stats;
            else
                stats = [];
                proj.buildStats = [];
            end

            proj.initialized = true;
        end
        
        function pset = preparePsetForProjection(proj, pset, varargin)
            p = inputParser();
            p.addParameter('clearBeforeApplyingTranslationNormalization', true, @islogical); % clear existing pset trnorm first
            p.addParameter('applyTranslationNormalization', true, @islogical); % apply proj.trNorm to pset before projecting
            p.parse(varargin{:});
            
            assert(pset.nBases == proj.nBasesSource, ...
                'Number of bases must match in order to project');

            if any(pset.basisValid & ~proj.basisValid)
                % ensure proj-invalid bases are marked invalid
                % this isn't strictly necessary but just in case
                pset = pset.markBasesPermanentlyInvalid(~proj.basisValid, 'invalidated before state space projection');
            end
            
            if any(proj.basisValid & ~pset.basisValid)
                error('PopulationTrajectorySet has invalid bases not marked invalid in StateSpaceProjection. You should equalize the bases invalid to get consistent results');
            end
             
            % replace translation normalization
            if p.Results.applyTranslationNormalization && ~isempty(proj.translationNormalization)
                debug('Applying translation/normalization associated with projection to data\n');
                if p.Results.clearBeforeApplyingTranslationNormalization
                    pset = pset.clearTranslationNormalization();
                end
                pset = pset.applyTranslationNormalization(proj.translationNormalization);
            end
        end

        function [psetProjected, stats] = projectPopulationTrajectorySet(proj, pset, varargin)
            p = inputParser();
            p.addParameter('projectSingleTrialData', true, @islogical);
            p.addParameter('clearBeforeApplyingTranslationNormalization', true, @islogical); % clear existing pset trnorm first
            p.addParameter('applyTranslationNormalization', true, @islogical); % apply proj.trNorm to pset before projecting
            p.addParameter('applyTranslationNormalizationPostProject', true, @islogical); % apply the post projection trNorm, mainly used for inverse projections
            p.addParameter('meanSubtractForStatistics', true, @islogical); % mean subtract data when computing statistics, this makes sense to turn off if the data is already measured relative to some meaningful baseline
            p.KeepUnmatched = true;
            p.parse(varargin{:});
            
            assert(pset.nBases == proj.nBasesSource, ...
                'Number of bases must match in order to project');

            % this should equalize basis validity and apply
            % proj.translationNormalization
            pset = proj.preparePsetForProjection(pset, 'applyTranslationNormalization', p.Results.applyTranslationNormalization, ...
                'clearBeforeApplyingTranslationNormalization', p.Results.clearBeforeApplyingTranslationNormalization);
            
            % we do this here simply to force calculation of all compute on
            % demand properties, so that they get computed before we
            % initiate a copy below
            PopulationTrajectorySetBuilder.copyTrialAveragedOnlyFromPopulationTrajectorySet(pset);
            pset.dataDifferenceOfTrialsScaledNoiseEstimate;
            
            % copy basic settings from pset 
            b = PopulationTrajectorySetBuilder.copySettingsDescriptorsBasisInfoFromPopulationTrajectorySet(pset);
%             b.dataUnits = pset.dataUnits; % user may may want to clear
%             this later, but keep them by default. No just clear them,
%             they are misleading

            b.data.basisNames = proj.generateBasisNamesProj(pset);
            
            b.data.basisUnits = proj.getBasisUnits(pset); 
            
            % copy/compute trial averaged data 
            b.data.tMinForDataMean = pset.tMinForDataMean;
            b.data.tMaxForDataMean = pset.tMaxForDataMean;

            % sum across bases for projection (dataNTrials is nAlign x nBases x nConditions)
            b.data.dataNumTrials = repmat(sum(pset.dataNumTrials, 2), [1, proj.nBasesProj, 1]);
            % all across bases for validity
            b.data.dataMeanValid = repmat(all(pset.dataMeanValid, 2), [1, proj.nBasesProj, 1]);
        
            % take max / min over all bases involved in each linear combination
            b.data.tMinValidByAlignBasisConditionRaw = ...
                TensorUtils.linearCombinationApplyScalarFnAlongDimension(...
                pset.tMinValidByAlignBasisConditionRaw, 2, proj.decoderKbyN, @max);
            b.data.tMaxValidByAlignBasisConditionRaw = ...
                TensorUtils.linearCombinationApplyScalarFnAlongDimension(...
                pset.tMaxValidByAlignBasisConditionRaw, 2, proj.decoderKbyN, @min);
            
            % project dataMean, leave dataSem as NaN
            [b.data.dataMean, b.data.dataSem] = deal(cell(pset.nAlign, 1));
            for iAlign = 1:pset.nAlign

                % mat is N x CT, coeff is Nvalid x K
                mat = reshape(pset.dataMean{iAlign}, pset.nBases, ...
                    pset.nConditions * pset.nTimeDataMean(iAlign));

                % coeff must have 0 for invalid bases, but we'll zero out
                % mat because it has NaNs for invalid bases that will mess
                % up the matrix multiply
                mat(~proj.basisValid, :) = 0;

                projMat = proj.decoderKbyN * mat;
                b.data.dataMean{iAlign} = reshape(projMat, proj.nBasesProj, ...
                    pset.nConditions, pset.nTimeDataMean(iAlign));

                % use sqrt(sd1^2 / n1 + sd2^2 / n2 + ...) formula
                % which here means semNew = sqrt(|coeff1| * sem1^2 + |coeff2| * sem2^2 + ...)
                mat = reshape(pset.dataSem{iAlign}, pset.nBases, ...
                    pset.nConditions * pset.nTimeDataMean(iAlign));
                mat(~proj.basisValid, :) = 0;
                projMat = sqrt(abs(proj.decoderKbyN) * (mat.^2));
                b.data.dataSem{iAlign} = reshape(projMat, proj.nBasesProj, ...
                    pset.nConditions, pset.nTimeDataMean(iAlign));
            end
            
            % project single trial data if any
            if pset.simultaneous && ~isempty(pset.dataByTrial) && p.Results.projectSingleTrialData
                singleTrial = true;
                debug('Projecting single-trial data\n');
                projectSingleTrial = true;
                b.data.dataSources = pset.dataSources;
                [b.data.dataByTrial, b.data.tMinByTrial, b.data.tMaxByTrial] = deal(cell(proj.nBasesProj, pset.nAlign));
                
                % dataByTrial is nBases x nAlign cell of nTrials (R) x T_a
                for iAlign = 1:pset.nAlign
                    % will be R x T x N
                    tensor = cat(3, pset.dataByTrial{:, iAlign});
                    tensor(:, :, ~proj.basisValid) = 0;
                    tensor = TensorUtils.linearCombinationAlongDimension(...
                        tensor, 3, proj.decoderKbyN, 'replaceNaNWithZero', true);
                    
                    b.data.dataByTrial(:, iAlign) = TensorUtils.selectEachAlongDimension(tensor, 3);
                    
                    % the old version of the code works when tMinByTrial
                    % differs across bases, but we've asserted that this is
                    % simultaneous already, so we just keep the first.
                    b.data.tMinByTrial = repmat(pset.tMinByTrial(1), proj.nBasesProj, 1);
                    b.data.tMaxByTrial = repmat(pset.tMaxByTrial(1), proj.nBasesProj, 1);
                end
                
                b.data.tMinForDataByTrial = pset.tMinForDataByTrial;
                b.data.tMaxForDataByTrial = pset.tMaxForDataByTrial;
                
                % preserve the trial lists
                % nBases x nConditions --> nBasesProj x nConditions
<<<<<<< HEAD
                b.data.trialLists = repmat(pset.trialLists(1, :), proj.nBasesProj, 1);
            else
                projectSingleTrial = false;
=======
                b.trialLists = repmat(pset.trialLists(1, :), proj.nBasesProj, 1);
            else
                singleTrial = false;
>>>>>>> a3803518
            end
            
            % project cached single trial data if any
%             if ~isempty(pset.dataCachedSampledTrialsTensor)
%                 tensor = pset.dataCachedSampledTrialsTensor;
%                 tensor(~proj.basisValid, :) = 0;
%                 b.data.dataCachedSampledTrialsTensor = TensorUtils.linearCombinationAlongDimension(...
%                     tensor, 1, proj.decoderKbyN, 'replaceNaNWithZero', true);
%                 
%                 tensor = pset.dataCachedMeanExcludingSampledTrialsTensor;
%                 tensor(~proj.basisValid, :) = 0;
%                 b.data.dataCachedMeanExcludingSampledTrialsTensor = TensorUtils.linearCombinationAlongDimension(...
%                     tensor, 1, proj.decoderKbyN, 'replaceNaNWithZero', true);
%                 
%                 % compute min over all trial counts included in each basis
%                 b.data.dataCachedSampledTrialCounts = TensorUtils.linearCombinationApplyScalarFnAlongDimension(...
%                     pset.dataCachedSampledTrialCounts, 1, proj.decoderKbyN, @min);
%             end
            
            % update difference of trials scaled noise estimates so that we
            % can compute noise variance floors when projecting. since the
            % noise estimates are already scaled by 1/sqrt(2*nTrials), we
            % simply add them together to get the new scaled estimate
            if ~isempty(pset.dataDifferenceOfTrialsScaledNoiseEstimate)
                b.data.dataDifferenceOfTrialsScaledNoiseEstimate = cellfun(@(tensor) TensorUtils.linearCombinationAlongDimension(...
                    tensor, 1, abs(proj.decoderKbyN), ...
                    'replaceNaNWithZero', true, ...
                    'keepNaNIfAllNaNs', true, ...
                    'normalizeCoefficientsByNumNonNaN', false), pset.dataDifferenceOfTrialsScaledNoiseEstimate, 'UniformOutput', false);
            end
          
            % project randomized data, recompute intervals
%             if ~isempty(pset.dataMeanRandomized)
%                 [b.data.dataMeanRandomized] = deal(cell(pset.nAlign, 1));
%                 for iAlign = 1:pset.nAlign
%                     % mat is N x CTS, coeff is N x K, where S is nRandomSamples 
%                     mat = reshape(pset.dataMeanRandomized{iAlign}, pset.nBases, ...
%                         pset.nConditions*pset.nTimeDataMean(iAlign)*pset.nRandomSamples);
%                     mat(~proj.basisValid, :) = 0;
%                     projMat = proj.decoderKbyN * mat;
%                     b.data.dataMeanRandomized{iAlign} = reshape(projMat, proj.nBasesProj, ...
%                         pset.nConditions, pset.nTimeDataMean(iAlign), pset.nRandomSamples);
%                     
%                     % use sqrt(sd1^2 / n1 + sd2^2 / n2 + ...) formula
%                     % which here means semNew = sqrt(|coeff1| * sem1^2 + |coeff2| * sem2^2 + ...)
%                     mat = reshape(pset.dataSemRandomized{iAlign}, pset.nBases, ...
%                         pset.nConditions * pset.nTimeDataMean(iAlign)*pset.nRandomSamples);
%                     mat(~proj.basisValid, :) = 0;
%                     projMat = sqrt(abs(proj.decoderKbyN) * (mat.^2));
%                     b.data.dataSemRandomized{iAlign} = reshape(projMat, proj.nBasesProj, ...
%                         pset.nConditions, pset.nTimeDataMean(iAlign), pset.nRandomSamples);
% 
% %                     quantiles = quantile(b.data.dataMeanRandomized{iAlign}, ...
% %                         [pset.dataIntervalQuantileLow, pset.dataIntervalQuantileHigh], 4);
% %                     b.data.dataIntervalLow{iAlign} = quantiles(:, :, :, 1);
% %                     b.data.dataIntervalHigh{iAlign} = quantiles(:, :, :, 2);
%                 end
%                 
%                 if ~isempty(pset.dataDifferenceOfTrialsScaledNoiseEstimateRandomized)
%                     b.data.dataDifferenceOfTrialsScaledNoiseEstimateRandomized = TensorUtils.linearCombinationAlongDimension(...
%                         pset.dataDifferenceOfTrialsScaledNoiseEstimateRandomized, 1, abs(proj.decoderKbyN), ...
%                         'replaceNaNWithZero', true, ...
%                         'keepNaNIfAllNaNs', true, ...
%                         'normalizeCoefficientsByNumNonNaN', false);
%                 end
%             end

            % aggregate AlignSummary data. Each projected basis samples trials from all original
            % trials, so we aggregate all AlignSummary instances into one
            b.data.alignSummaryData = pset.alignSummaryAggregated';
            b.data.basisAlignSummaryLookup = ones(proj.nBasesProj, 1); % needs to match number of projected bases
            
            % ensure there is no translation normalization by default
            b.data.translationNormalization = [];
            
            b.data.basisValidPermanent = proj.basisValidProj;
            b.data.basisInvalidCausePermanent = proj.basisInvalidCauseProj;
            
            b.data.basisValidTemporary = true(proj.nBasesProj, 1);
            b.data.basisInvalidCauseTemporary = {};
            
<<<<<<< HEAD
            if projectSingleTrial
=======
            if singleTrial
>>>>>>> a3803518
                psetProjected = b.buildManualWithSingleTrialData();
            else
                psetProjected = b.buildManualWithTrialAveragedData();
            end
            
            if p.Results.applyTranslationNormalizationPostProject && ~isempty(proj.translationNormalizationPostProject)
                psetProjected = psetProjected.applyTranslationNormalization(proj.translationNormalizationPostProject);
            end

            % mark output bases invalid if requested
            if ~isempty(proj.basisValidProj)
                psetProjected = psetProjected.markBasesPermanentlyInvalid(~proj.basisValidProj, proj.basisInvalidCauseProj(~proj.basisValidProj));
            end
            
            if nargout > 1
                stats = StateSpaceProjectionStatistics.build(proj, pset, 'meanSubtract', p.Results.meanSubtractForStatistics, ...
                    'axesCombineSpecificMarginalizations', proj.axesCombineSpecificMarginalizations, ...
                    'axesCombineAllMarginalizations', proj.axesCombineAllMarginalizations, ...
                    'combineAxesWithTime', proj.combineAxesWithTime, ...
                    p.Unmatched);
            end
        end
        
        function projManual = getAsManual(proj)
            proj.warnIfNoArgOut(nargout);
            projManual = ProjManual.copyFromProjection(proj);
        end
        
        function iproj = getInverse(proj, varargin)
            p = inputParser();
%             p.addParameter('clearBeforeApplyingTranslationNormalization', true, @islogical);
%             p.addParameter('applyTranslationNormalization', true, @islogical);
%             p.KeepUnmatched = true;
            p.parse(varargin{:});
            
            iproj = proj.getAsManual();
            
            % this is the pseudo inverse of the decoder matrix
%             iproj.decoderKbyN = proj.decoderKbyN' * (proj.decoderKbyN * proj.decoderKbyN')^(-1);
%             iproj.encoderNbyK = iproj.decoderKbyN' * (iproj.decoderKbyN * iproj.decoderKbyN')^(-1);

            % just swap the encoder and decoder
            iproj.decoderKbyN = proj.encoderNbyK;
            iproj.encoderNbyK = iproj.decoderKbyN;
            iproj.basisNamesProj = proj.basisNamesSource; % restore the basis names of the source pset when projecting back into the source bases
            iproj.basisNamesSource = proj.basisNamesProj;
            % the inverse projection will invert the post project
            % trans/norm before inverting the projection itself
            if ~isempty(proj.translationNormalizationPostProject)
                iproj.translationNormalization = proj.translationNormalizationPostProject.getInverse();
            else
                iproj.translationNormalization = [];
            end
            
            % and then after projecting, it will invert the original
            % translation normalization, so that the original data is
            % returned
            if ~isempty(proj.translationNormalization)
                iproj.translationNormalizationPostProject = proj.translationNormalization.getInverse();
            else
                iproj.translationNormalizationPostProject = [];
            end
            iproj.basisValidProj = proj.basisValid;
            iproj.basisValid = proj.basisValidProj;
            iproj.basisInvalidCauseProj = proj.basisInvalidCause;
            iproj.basisInvalidCause = proj.basisInvalidCauseProj;
        end
        
        function nproj = getProjectionToNullSpace(proj, varargin)
            nproj = proj.getAsManual();
            
            nproj.decoderKbyN = null(proj.decoderKbyN)';
            if isempty(nproj.decoderKbyN)
                error('Projection decoder matrix is full rank. Cannot project into null space.');
            end
            nproj.encoderNbyK = nproj.decoderKbyN';
            
            nproj.basisNamesProjStem = ['Null ' nproj.basisNamesProjStem];
            nproj.basisValidProj = truevec(nproj.nBasesProj);
            nproj.basisInvalidCauseProj = cellstrvec(nproj.nBasesProj);
            nproj.translationNormalizationPostProject = [];
        end
        
        function [proj, psetProjected, stats] = buildFromAndProjectPopulationTrajectorySet(proj, pset, varargin)
            p = inputParser;
            p.KeepUnmatched = true; 
            p.parse(varargin{:});

            if nargout < 3
                % runs much faster when stats not requested, though note
                % that this will leave .buildStats empty
                [proj, ~, psetPrepared] = proj.buildFromPopulationTrajectorySet(pset, 'computeStatistics', false, p.Unmatched);
            else
                [proj, stats, psetPrepared] = proj.buildFromPopulationTrajectorySet(pset, p.Unmatched);
            end
            psetProjected = proj.projectPopulationTrajectorySet(psetPrepared, 'applyTranslationNormalization', false, p.Unmatched);
        end
        
        function [psetInOut, statsIn] = projectInAndOut(proj, pset, varargin)
            p = inputParser();
            p.addParameter('clearBeforeApplyingTranslationNormalization', true, @islogical);
            p.KeepUnmatched = true;
            p.parse(varargin{:});
           
            % project into PC space, then back out to denoise
            if nargout > 1 % only compute stats if they're requested
                [psetIn, statsIn] = proj.projectPopulationTrajectorySet(pset, p.Results);
            else
                psetIn = proj.projectPopulationTrajectorySet(pset, p.Results);
            end
            iproj = proj.getInverse();
            psetInOut = iproj.projectPopulationTrajectorySet(psetIn);
        end  
        
        function names = getBasisUnits(proj, pset)  %#ok<INUSL>
            names = repmat({''}, pset.nBases, 1);
        end
    
        function pset = preparePsetForInference(proj, pset) 
            % apply any appropriate translations, normalizations, or other adjustments
            % to pset before inferring coefficients for projection. The .translationNormalization
            % found in pset after this function runs will be used to normalize all psets
            % that are projected via this StateSpaceProjection. By default, this will
            % will not do anything.
            
            % the caller may manually specify the normalization in the pset before 
            % building the StateSpaceProjection. Subclasses may wish to override this method
            % to do mean-subtraction or add basis normalization, if necessary

           % pset = pset.meanSubtractBases();
        end
        
        function tf = testIsOrthogonal(proj)
            assert(proj.initialized, 'Call after building / initializing');
            
            thresh = 1e-10;
            dp = proj.decoderKbyN * proj.decoderKbyN';
            dp = abs(dp - diag(diag(dp)));
            tf = max(dp(:)) < thresh;
        end
    end
    
    
    methods(Access=protected, Sealed)
        function warnIfNoArgOut(obj, nargOut)
            if nargOut == 0 && ~ishandle(obj)
                warning('%s is not a handle class. If the instance handle returned by this method is not stored, this call has no effect.\\n', ...
                    class(obj));
            end
        end
    end
    
    % transformations that return ProjManual copy
    methods
        function proj = filterOutputBases(proj, idx)
            % select on output bases
            proj.warnIfNoArgOut(nargout);
            proj = proj.getAsManual();
            proj.decoderKbyN = proj.decoderKbyN(idx, :); % select on output bases
            proj.encoderNbyK = proj.encoderNbyK(:, idx); % select on output bases
            proj.basisValidProj = proj.basisValidProj(idx);
            proj.basisInvalidCauseProj = proj.basisInvalidCauseProj(idx);
            if ~isempty(proj.basisNamesProjManual)
                proj.basisNamesProj = proj.basisNamesProjManual(idx);
            end
            if ~isempty(proj.translationNormalizationPostProject)
                proj.translationNormalizationPostProject = proj.translationNormalizationPostProject.filterBases(idx);
            end
        end
        
        function proj = truncateOutputBases(proj, K)
            proj.warnIfNoArgOut(nargout);
            proj = proj.getAsManual();
            proj = proj.filterOutputBases(1:K);
        end
        
        function proj = reorderOutputBases(proj, idx)
            proj.warnIfNoArgOut(nargout);
            assert(numel(idx) == proj.nBasesProj, 'Number of output bases must not change, use filterOutputBases instead');
            proj = proj.filterOutputBases(idx);
        end

        function proj = orthonormalize(proj)
            proj.warnIfNoArgOut(nargout);
            proj = proj.getAsManual();
            proj = proj.orthonormalize();
        end
        
        function proj = orthogonalize(proj)
            proj.warnIfNoArgOut(nargout);
            proj = proj.getAsManual();
            proj = proj.orthogonalize();
        end
        
        function proj = normalize(proj)
            proj.warnIfNoArgOut(nargout);
            proj = proj.getAsManual();
            proj = proj.normalize();
        end
    end
    
    
    methods(Static)
        function [marginalizationNames, combinedParams, axisIncludeList, marginalizationList] = determineMarginalizationNames(pset, varargin)
            % other args include
            % 'combineAxesWithTime'
            % 'axesCombineAllMarginalizations', proj.axesCombineAllMarginalizations, ...
            % 'axesCombineSpecificMarginalizations', proj.axesCombineSpecificMarginalizations);
            
            p = inputParser();
            p.addParameter('axesCombineSpecificMarginalizations', {}, @(x) true);
            p.addParameter('axesCombineAllMarginalizations', {}, @(x) isempty(x) || iscell(x));
            p.addParameter('combineAxesWithTime', true, @(x) islogical(x) || iscell(x));
            p.parse(varargin{:});
            args = p.Results;
            
            nConditionsAlongAxis = pset.conditionDescriptor.conditionsSize;
            dimMask = nConditionsAlongAxis > 1; % filter for non-singular axes
            
            [combinedParams, marginalizationNames, axisIncludeList, marginalizationList] = StateSpaceProjectionStatistics.generateCombinedParamsForMarginalization( ...
                pset.conditionDescriptor.axisAttributes, ...
                'axisIncludeMask', dimMask, ...
                'axisNames', pset.conditionDescriptor.axisNames, ...
                'combineAxesWithTime', args.combineAxesWithTime, ...
                'axesCombineAllMarginalizations', args.axesCombineAllMarginalizations, ...
                'axesCombineSpecificMarginalizations', args.axesCombineSpecificMarginalizations);
        end
        
        function proj = concatenate(varargin)
            projCell = varargin;
            
            % proj = concatenate(pset, projCell)
            decoders = cellfun(@(p) p.decoderKbyN, projCell, 'UniformOutput', false);
            decoderKbyN = cat(1, decoders{:});
            encoders = cellfun(@(p) p.encoderNbyK, projCell, 'UniformOutput', false);
            encoderNbyK = cat(2, encoders{:});
            
            basisValidProjCell = cellfun(@(p) p.basisValidProj, projCell, 'UniformOutput', false);
            basisValidProj = cat(1, basisValidProjCell{:});
            basisInvalidCauseProjCell = cellfun(@(p) p.basisInvalidCauseProj, projCell, 'UniformOutput', false);
            basisInvalidCauseProj = cat(1, basisInvalidCauseProjCell{:});
            basisNamesProjCell = cellfun(@(p) p.basisNamesProj, projCell, 'UniformOutput', false);
            basisNamesProj = cat(1, basisNamesProjCell{:});
            
            trNormPreCell = cellfun(@(p) p.translationNormalization, projCell, 'UniformOutput', false);
            if ~StateSpaceTranslationNormalization.checkEqual(trNormPreCell{:})
                warning('Translation/Normalization differs among StateSpaceProjections being concatenated, using first');
            end
            trNormPostCell = cellfun(@(p) p.translationNormalizationPostProjectProvideDefault, projCell, 'UniformOutput', false);
            
            proj = ProjManual.buildFromEncoderDecoder(projCell{1}, encoderNbyK, decoderKbyN);
            proj.translationNormalization = trNormPreCell{1};
            proj.translationNormalizationPostProject = StateSpaceTranslationNormalization.concatenate(trNormPostCell);
            proj.basisValidProj = basisValidProj;
            proj.basisInvalidCauseProj = basisInvalidCauseProj;
            proj.basisNamesProj = basisNamesProj;
        end

        function proj = compose(varargin)
            % compose several projections into one, i.e. create a single
            % projection that performs the same action as projecting by
            % varargin{1}, then varargin{2}, etc.
            %
            % This can become a bit tricky as the translationNormalization
            % (pre projection) and translationNormalizationPostProject are
            % folded into the decoder matrices as well. To make sense of
            % this code, note that translationNormalizations apply the
            % translation (addition) step first, followed by the
            % normalization.
            projCell = varargin;
            
            % We project using projCell{1} first. We'll asume its
            % translationNormalization as the translationNormalization for the
            % composed projection object, so we can ignore it subsequently.
            trPre = projCell{1}.translationNormalization;
            decoder = projCell{1}.decoderKbyN;
            bias = zerosvec(projCell{1}.nBasesProj); % can ignore bias imposed by first translation, since it will actually be applied to data
            
            % apply translationNormalizationPostProject
            tr = projCell{1}.translationNormalizationPostProject;
            if ~isempty(tr)
                bias = tr.normalizationByBasisNonNaN .* (bias + tr.translationByBasisNonNaN);
                decoder = diag(tr.normalizationByBasis) * decoder;
            end
          
            for iProj = 2:numel(projCell)
                % first handle pre-project translationNormalization
                tr = projCell{iProj}.translationNormalization;
                if ~isempty(tr)
                    bias = tr.normalizationByBasisNonNaN .* (bias + tr.translationByBasisNonNaN);
                    decoder = diag(tr.normalizationByBasisNonNaN) * decoder;
                end
                
                % then handle decoder projection
                decoder = projCell{iProj}.decoderKbyN * decoder;
                bias = projCell{iProj}.decoderKbyN * bias;
                
                if iProj < numel(projCell)
                    % then post-project translationNormalization
                    tr = projCell{1}.translationNormalizationPostProject;
                    if ~isempty(tr)
                        bias = tr.normalizationByBasis .* (bias + tr.translationByBasis);
                        decoder = diag(tr.normalizationByBasis) * decoder;
                    end
                end
            end
            
            % and then combine the last projections
            % translationNormalizationPostProject with the accumulated bias
            trPost = projCell{end}.translationNormalizationPostProject;
            if isempty(trPost)
                trPost = StateSpaceTranslationNormalization.buildIdentityManual(projCell{end}.nBasesProj);
            end
            trPost.translationByBasis = trPost.translationByBasis + bias;
            % and then final normalization will apply after the bias
            
            % now we handle the encoder side
            % first translationNormalizationPostProject is undone, which
            % handles all biases except projCell{1}'s, and projCell{end}'s
            % post project normalization, so the first encoder step should
            % undo projCell{end}'s encoder matrix and pre-project
            % normalization
            
            encoder = projCell{end}.encoderNbyK;
            tr = projCell{end}.translationNormalization;
            if ~isempty(tr)
                encoder = diag(1./tr.normalizationByBasis) * encoder;
            end
            
            for iProj = numel(projCell)-1:-1:1
                % undo the post project normalization
                tr = projCell{iProj}.translationNormalizationPostProject;
                if ~isempty(tr)
                    encoder = diag(1./tr.normalizationByBasis) * encoder;
                end
                
                % then apply the encoder matrix
                encoder = projCell{iProj}.encoderNbyK * encoder;
                
                % then undo the pre-project normalization
                 % projCell{1}'s pre-project translationNormalization is
                 % maintained by the projection and will be undone directly
                if iProj > 1
                    tr = projCell{iProj}.translationNormalization;
                    if ~isempty(tr)
                        encoder = diag(1./tr.normalizationByBasis) * encoder;
                    end
                end
            end
            
            proj = ProjManual.buildFromEncoderDecoder(projCell{1}, encoder, decoder);
            proj.translationNormalization = trPre;
            proj.translationNormalizationPostProject = trPost;
            proj.basisNamesProj = projCell{end}.basisNamesProj;
            proj.basisValidProj = projCell{end}.basisValidProj;
            proj.basisInvalidCauseProj = projCell{end}.basisInvalidCauseProj;
        end
    end
end<|MERGE_RESOLUTION|>--- conflicted
+++ resolved
@@ -1,47 +1,47 @@
-classdef StateSpaceProjection 
+classdef StateSpaceProjection
 % Abstract base class representing a set of coefficients per basis with which
-% to project PopulationTrajectorySet instances. Typically these are built using 
+% to project PopulationTrajectorySet instances. Typically these are built using
 % fromPopulationTrajectorySet to compute the coefficients, in a manner determined
 % by subclasses
 
     properties(SetAccess=protected)
         initialized = false;
         translationNormalization % stored translation / normalization stored when building and used BEFORE projecting
-        
+
         % used AFTER projecting, to transform the output bases, mainly used
         % when inverting a projection
         translationNormalizationPostProject
-        
+
         % given an nBasesSource x T matrix of data in the original basis, we project
         % into the new basis using decoderKbyN * neural_NbyT which yields
         % decoded_KbyT. We can then reconstruct the data in the original
         % basis using reconstruction_NbyT = encoderNbyK * decodedKbyT, or
-        % reconstruction_NbyT = encoderNbyK * decoderKbyN * neural_NbyT 
+        % reconstruction_NbyT = encoderNbyK * decoderKbyN * neural_NbyT
         %
-        % These matrices will contain zeros where either 
+        % These matrices will contain zeros where either
         % ~basisValidProj (K dimension) or
         % ~basisValid (N dimension)
         decoderKbyN
         encoderNbyK
-        
+
         buildStats % StateSpaceProjectionStatistics instance created at build time
-        
+
         basisValid % nBasesSource x 1 logical vector indicating which bases were considered valid in the projection (typically copied from the pset from which I am built)
         basisInvalidCause % nBasesSource x 1 cell str (typically copied from the pset from which I am built)
-        
+
         % nBasesProj x 1 logical vector indicating which OUTPUT bases will be considered valid
         % this is mostly useful when building inverses, so that you get the
         % original basis valid mask back when inverting a projection
-        basisValidProj 
+        basisValidProj
         basisInvalidCauseProj
-        
+
         basisNamesSource % nBasesSource x 1 cellstr of basis names from the pset I was built off
         dataUnitsSource = '';
-        
+
         % stores meta data about the types of marginalizations performed
         % when buildingn statistics during construction
-        
-        %  'combinedParams' - cell array of cell arrays specifying 
+
+        %  'combinedParams' - cell array of cell arrays specifying
         %                     which marginalizations should be added up together,
         %                     e.g. for the three-parameter case with parameters
         %                           1: stimulus
@@ -50,14 +50,14 @@
         %                     one could use the following value:
         %                     {{1, [1 3]}, {2, [2 3]}, {3}, {[1 2], [1 2 3]}}.
         combinedParams
-        
+
         marginalizationNames
-        
+
         axisIncludeList
-        
+
         marginalizationList
     end
-    
+
     properties
         % the properties below control how different types of variance
         % arising along the Condition axes will be treated by DPCA. These
@@ -66,50 +66,50 @@
 
         % list of specific marginalization combinations to combine
         axesCombineSpecificMarginalizations = {};
-            
+
         % cellvec of cellvec of axisSpec. For each
         % cellvec of axes in the list, the appropriate marginalizationCombinations
         % will be applied to prevent the marginalization from ever distinguishing
         % variance due to one axis in the list from the others.
         axesCombineAllMarginalizations = {};
-            
+
         % logical scalar or logical vector or
         % cell list of axis specs, indicating which axes should be
         % combined with pure time (e.g. axis and axis+time will be
         % combined)
-        combineAxesWithTime = true; 
-    end
-    
+        combineAxesWithTime = true;
+    end
+
     properties(Dependent)
-        % nBasesProj x 1 cell of basis names, optional, that I will pick for the basis names of the projected 
+        % nBasesProj x 1 cell of basis names, optional, that I will pick for the basis names of the projected
         % output. If set, this will override the method "getBasisNames"
         % which typically picks these names based on the input pset.
         % this is primarily used for inverse projections, when we want to
-        % restore the basis names of the pset this projection was built off 
+        % restore the basis names of the pset this projection was built off
         basisNamesProj
     end
-    
+
     properties(SetAccess=protected)
         basisNamesProjManual % stores manual override for basisNamesProj
     end
-    
+
     properties
         basisNamesProjStem % string which defines the stem to use for each basis, ' %d' will be added to each basis if this is set and basisNamesProjManual isempty
     end
-    
+
     properties(Dependent)
         nBasesSource
         nBasesProj
-        
+
         decoderKbyNValid
         encoderNbyKValid
-        
+
         decoderKbyNZeroInvalid
         encoderNbyKZeroInvalid
-        
+
         translationNormalizationPostProjectProvideDefault
     end
-    
+
     methods(Abstract, Static)
         % this abstract static method is basically a way of getting around matlab's lack
         % of support for the factory builder pattern. Define this method
@@ -121,7 +121,7 @@
         %           there are any options you wish to receive
         %         [proj, stats, psetPrepared] = proj.buildFromPopulationTrajectorySet(pset, varargin{:});
         %     end
-        
+
         %     function [proj, psetProjected, stats] = createFromAndProject(pset, varargin)
         %         proj = YOURSUBCLASSNAME() you can send in varargin{:} if there are options > );
         %         [proj, psetProjected, stats] = proj.buildFromAndProjectPopulationTrajectorySet(pset, varargin{:})
@@ -129,7 +129,7 @@
         % end
         %
         [proj, stats, psetPrepared] = createFrom(pset, varargin);
-        
+
         [proj, psetProjected, stats] = createFromAndProject(pset, varargin)
     end
 
@@ -139,22 +139,22 @@
         % into the new basis using decoderKbyN * neural_NbyT which yields
         % decoded_KbyT. We can then reconstruct the data in the original
         % basis using reconstruction_NbyT = encoderNbyK * decodedKbyT, or
-        % reconstruction_NbyT = encoderNbyK * decoderKbyN * neural_NbyT 
-        % 
+        % reconstruction_NbyT = encoderNbyK * decoderKbyN * neural_NbyT
+        %
         % optional params:
         % 'nBasesProj': number of bases to project into, if requested by
         %     user
         [decoderKbyN, encoderNbyK, proj] = computeProjectionCoefficients(proj, pset, varargin)
-    end  
-    
+    end
+
     % Methods most classes may wish to override
     methods
-        % return either a char nBasesProj x 1 cell str: list of basis names for the new basis  
+        % return either a char nBasesProj x 1 cell str: list of basis names for the new basis
         function [nameStem, names] = generateBasisNameProjStem(proj, pset) %#ok<INUSD>
             nameStem = 'Basis';
             names = {};
         end
-        
+
         % this function can optionally use pset to create custom names
         % based on pset.basisNames
         function names = generateBasisNamesProj(proj, pset) %#ok<INUSD>
@@ -166,15 +166,15 @@
                 else
                     stem = 'Basis';
                 end
-                
+
                 names = makecol(arrayfun(@(idx) sprintf('%s %d', stem, idx), 1:proj.nBasesProj, 'UniformOutput', false));
             end
         end
-        
+
         function names = get.basisNamesProj(proj)
             names = makecol(proj.generateBasisNamesProj());
         end
-        
+
         function proj = set.basisNamesProj(proj, names)
             assert(numel(names) == proj.nBasesProj);
             proj.basisNamesProjManual = names;
@@ -183,7 +183,7 @@
 %                 proj.basisNamesProjStem = '';
 %             end
         end
-        
+
         function stem = get.basisNamesProjStem(proj)
             if isempty(proj.basisNamesProjStem)
                 stem = '';
@@ -191,27 +191,27 @@
                 stem = proj.basisNamesProjStem;
             end
         end
-                
+
         function proj = set.basisNamesProjStem(proj, stem)
             proj.basisNamesProjStem = stem;
 %             if ~isempty(stem)
 %                 proj.basisNamesProjManual = {}; %#ok<MCSUP>
 %             end
         end
-            
+
         function proj = markBasesInvalid(proj, mask, cause)
             proj.warnIfNoArgOut(nargout);
-  
+
             mask = makecol(TensorUtils.vectorIndicesToMask(mask, proj.nBasesSource));
             maskOrig = mask; % cache for later
-            
+
             mask = mask & proj.basisValid;
             proj.basisValid(mask) = false;
-            
+
             if ~any(mask)
                 return;
             end
-            
+
             if nargin < 3
                 cause = 'markBasesInvalid cause unspecified';
             end
@@ -220,16 +220,16 @@
                 cause = repmat({cause}, nnz(mask), 1);
             end
             cause = makecol(cause);
-          
+
             if numel(cause) == nnz(maskOrig)
                 cause = TensorUtils.inflateMaskedTensor(cause, 1, maskOrig, {''});
             end
             assert(numel(cause) == numel(mask), 'Length of cellstr cause must match nnz(mask) or numel(mask)');
-           
+
             proj.basisInvalidCause(mask) = cause(mask);
         end
     end
-    
+
     % Simple dependent property getters
     methods
         function n = get.nBasesSource(proj)
@@ -247,39 +247,39 @@
                 n = size(proj.decoderKbyN, 1);
             end
         end
-        
+
         % Don't remove these, other code may rely on
         % these matrices being zeroed
         function d = get.decoderKbyNZeroInvalid(proj)
             d = proj.decoderKbyN;
             d(~proj.basisValidProj, ~proj.basisValid) = 0;
         end
-        
+
         function e = get.encoderNbyKZeroInvalid(proj)
             e = proj.encoderNbyK;
             e(~proj.basisValid, ~proj.basisValidProj) = 0;
         end
-        
+
         function d = get.decoderKbyNValid(proj)
             d = proj.decoderKbyN(proj.basisValidProj, proj.basisValid);
         end
-        
+
         function e = get.encoderNbyKValid(proj)
             e = proj.encoderNbyK(proj.basisValid, proj.basisValidProj);
         end
-        
+
         function v = get.basisValid(proj)
             if isempty(proj.basisValid)
                 if ~isnan(proj.nBasesSource)
                     v = truevec(proj.nBasesSource);
                 else
                     v = [];
-                end 
+                end
             else
                 v = proj.basisValid;
             end
         end
-        
+
         function v = get.basisValidProj(proj)
             if isempty(proj.basisValidProj)
                 if ~isnan(proj.nBasesProj)
@@ -291,7 +291,7 @@
                 v = proj.basisValidProj;
             end
         end
-        
+
         function v = get.basisInvalidCauseProj(proj)
             if isempty(proj.basisInvalidCauseProj)
                 if ~isnan(proj.nBasesProj)
@@ -303,7 +303,7 @@
                 v = proj.basisInvalidCauseProj;
             end
         end
-        
+
         function v = get.basisInvalidCause(proj)
             if isempty(proj.basisInvalidCause)
                 if ~isnan(proj.nBasesSource)
@@ -315,7 +315,7 @@
                 v = proj.basisInvalidCause;
             end
         end
-        
+
         function tr = get.translationNormalizationPostProjectProvideDefault(proj)
             if ~isempty(proj.translationNormalizationPostProject)
                 tr = proj.translationNormalizationPostProject;
@@ -323,17 +323,17 @@
                 tr = StateSpaceTranslationNormalization.buildIdentityManual(proj.nBasesProj);
             end
         end
-        
+
         function norms = calculateDecoderNorms(proj)
             norms = rownorms(proj.decoderKbyN);
         end
-        
+
         function tf = isDecoderOrthogonal(proj)
             dd = proj.decoderKbyN * proj.decoderKbyN';
             dd = dd - diag(diag(dd));
             tf = max(abs(dd(:))) < 1e-09;
         end
-        
+
         function tf = isDecoderOrthonormal(proj)
             dd = proj.decoderKbyN * proj.decoderKbyN';
             dd = dd - eye(size(dd));
@@ -347,10 +347,10 @@
             % 'combineAxesWithTime'
             % 'axesCombineAllMarginalizations', proj.axesCombineAllMarginalizations, ...
             % 'axesCombineSpecificMarginalizations', proj.axesCombineSpecificMarginalizations);
-            
+
             nConditionsAlongAxis = pset.conditionDescriptor.conditionsSize;
             dimMask = nConditionsAlongAxis > 1; % filter for non-singular axes
-            
+
             [combinedParams, marginalizationNames, axisIncludeList, marginalizationList] = StateSpaceProjectionStatistics.generateCombinedParamsForMarginalization( ...
                 pset.conditionDescriptor.axisAttributes, ...
                 'axisIncludeMask', dimMask, ...
@@ -359,7 +359,7 @@
                 'axesCombineAllMarginalizations', proj.axesCombineAllMarginalizations, ...
                 'axesCombineSpecificMarginalizations', proj.axesCombineSpecificMarginalizations);
         end
-        
+
         function [proj, stats, psetPrepared] = buildFromPopulationTrajectorySet(proj, pset, varargin)
             % build this projection matrix based on an existing PopulationTrajectorySet
             % defers to calculateProjectionMatrix for the actual basis computation
@@ -374,13 +374,13 @@
             p.addParameter('computeStatisticsForRandomized', true, @islogical);
             p.KeepUnmatched = true;
             p.parse(pset, varargin{:});
-            
+
             % we do this here simply to force calculation of all compute on
             % demand properties, so that they get computed before we
             % initiate a copy below
             PopulationTrajectorySetBuilder.copyTrialAveragedOnlyFromPopulationTrajectorySet(pset);
 %             pset.dataDifferenceOfTrialsScaledNoiseEstimate;
-           
+
             % build the list of covariates and covariate interactions to marginalize along
             % in case the projection needs it for its own purposes
             nConditionsAlongAxis = pset.conditionDescriptor.conditionsSize;
@@ -392,7 +392,7 @@
                 'combineAxesWithTime', proj.combineAxesWithTime, ...
                 'axesCombineAllMarginalizations', proj.axesCombineAllMarginalizations, ...
                 'axesCombineSpecificMarginalizations', proj.axesCombineSpecificMarginalizations);
-                        
+
             % make any necessary transformations, particularly translation / normalization
             pset = proj.preparePsetForInference(pset);
             psetPrepared = pset;
@@ -407,21 +407,21 @@
             % override it
             proj.decoderKbyN = decoderKbyN;
             proj.encoderNbyK = encoderNbyK;
-            
+
             assert(size(proj.decoderKbyN, 2) == pset.nBases, 'Decoder matrix returned by computeProjectionCoefficients must match pset.nBases along dim 2');
             assert(size(proj.encoderNbyK, 1) == pset.nBases, 'Encoder matrix returned by computeProjectionCoefficients must match pset.nBases along dim 1');
-            
+
             % copy the basis valid mask
             proj.basisValid = pset.basisValid;
             proj.basisInvalidCause = pset.basisInvalidCause;
             proj.basisNamesSource = pset.basisNames;
             proj.dataUnitsSource = pset.dataUnitsCommon;
             [proj.basisNamesProjStem, proj.basisNamesProjManual] = proj.generateBasisNameProjStem(pset);
-            
+
             % set coeff to zero on invalid bases
             proj.decoderKbyN(:, ~proj.basisValid) = 0;
             proj.encoderNbyK(~proj.basisValid, :) = 0;
-            
+
             % results will store statistics and useful quantities related to the
             % projection
             if p.Results.computeStatistics
@@ -440,13 +440,13 @@
 
             proj.initialized = true;
         end
-        
+
         function pset = preparePsetForProjection(proj, pset, varargin)
             p = inputParser();
             p.addParameter('clearBeforeApplyingTranslationNormalization', true, @islogical); % clear existing pset trnorm first
             p.addParameter('applyTranslationNormalization', true, @islogical); % apply proj.trNorm to pset before projecting
             p.parse(varargin{:});
-            
+
             assert(pset.nBases == proj.nBasesSource, ...
                 'Number of bases must match in order to project');
 
@@ -455,11 +455,11 @@
                 % this isn't strictly necessary but just in case
                 pset = pset.markBasesPermanentlyInvalid(~proj.basisValid, 'invalidated before state space projection');
             end
-            
+
             if any(proj.basisValid & ~pset.basisValid)
                 error('PopulationTrajectorySet has invalid bases not marked invalid in StateSpaceProjection. You should equalize the bases invalid to get consistent results');
             end
-             
+
             % replace translation normalization
             if p.Results.applyTranslationNormalization && ~isempty(proj.translationNormalization)
                 debug('Applying translation/normalization associated with projection to data\n');
@@ -479,7 +479,7 @@
             p.addParameter('meanSubtractForStatistics', true, @islogical); % mean subtract data when computing statistics, this makes sense to turn off if the data is already measured relative to some meaningful baseline
             p.KeepUnmatched = true;
             p.parse(varargin{:});
-            
+
             assert(pset.nBases == proj.nBasesSource, ...
                 'Number of bases must match in order to project');
 
@@ -487,24 +487,24 @@
             % proj.translationNormalization
             pset = proj.preparePsetForProjection(pset, 'applyTranslationNormalization', p.Results.applyTranslationNormalization, ...
                 'clearBeforeApplyingTranslationNormalization', p.Results.clearBeforeApplyingTranslationNormalization);
-            
+
             % we do this here simply to force calculation of all compute on
             % demand properties, so that they get computed before we
             % initiate a copy below
             PopulationTrajectorySetBuilder.copyTrialAveragedOnlyFromPopulationTrajectorySet(pset);
             pset.dataDifferenceOfTrialsScaledNoiseEstimate;
-            
-            % copy basic settings from pset 
+
+            % copy basic settings from pset
             b = PopulationTrajectorySetBuilder.copySettingsDescriptorsBasisInfoFromPopulationTrajectorySet(pset);
 %             b.dataUnits = pset.dataUnits; % user may may want to clear
 %             this later, but keep them by default. No just clear them,
 %             they are misleading
 
             b.data.basisNames = proj.generateBasisNamesProj(pset);
-            
-            b.data.basisUnits = proj.getBasisUnits(pset); 
-            
-            % copy/compute trial averaged data 
+
+            b.data.basisUnits = proj.getBasisUnits(pset);
+
+            % copy/compute trial averaged data
             b.data.tMinForDataMean = pset.tMinForDataMean;
             b.data.tMaxForDataMean = pset.tMaxForDataMean;
 
@@ -512,7 +512,7 @@
             b.data.dataNumTrials = repmat(sum(pset.dataNumTrials, 2), [1, proj.nBasesProj, 1]);
             % all across bases for validity
             b.data.dataMeanValid = repmat(all(pset.dataMeanValid, 2), [1, proj.nBasesProj, 1]);
-        
+
             % take max / min over all bases involved in each linear combination
             b.data.tMinValidByAlignBasisConditionRaw = ...
                 TensorUtils.linearCombinationApplyScalarFnAlongDimension(...
@@ -520,7 +520,7 @@
             b.data.tMaxValidByAlignBasisConditionRaw = ...
                 TensorUtils.linearCombinationApplyScalarFnAlongDimension(...
                 pset.tMaxValidByAlignBasisConditionRaw, 2, proj.decoderKbyN, @min);
-            
+
             % project dataMean, leave dataSem as NaN
             [b.data.dataMean, b.data.dataSem] = deal(cell(pset.nAlign, 1));
             for iAlign = 1:pset.nAlign
@@ -547,7 +547,7 @@
                 b.data.dataSem{iAlign} = reshape(projMat, proj.nBasesProj, ...
                     pset.nConditions, pset.nTimeDataMean(iAlign));
             end
-            
+
             % project single trial data if any
             if pset.simultaneous && ~isempty(pset.dataByTrial) && p.Results.projectSingleTrialData
                 singleTrial = true;
@@ -555,7 +555,7 @@
                 projectSingleTrial = true;
                 b.data.dataSources = pset.dataSources;
                 [b.data.dataByTrial, b.data.tMinByTrial, b.data.tMaxByTrial] = deal(cell(proj.nBasesProj, pset.nAlign));
-                
+
                 % dataByTrial is nBases x nAlign cell of nTrials (R) x T_a
                 for iAlign = 1:pset.nAlign
                     % will be R x T x N
@@ -563,49 +563,43 @@
                     tensor(:, :, ~proj.basisValid) = 0;
                     tensor = TensorUtils.linearCombinationAlongDimension(...
                         tensor, 3, proj.decoderKbyN, 'replaceNaNWithZero', true);
-                    
+
                     b.data.dataByTrial(:, iAlign) = TensorUtils.selectEachAlongDimension(tensor, 3);
-                    
+
                     % the old version of the code works when tMinByTrial
                     % differs across bases, but we've asserted that this is
                     % simultaneous already, so we just keep the first.
                     b.data.tMinByTrial = repmat(pset.tMinByTrial(1), proj.nBasesProj, 1);
                     b.data.tMaxByTrial = repmat(pset.tMaxByTrial(1), proj.nBasesProj, 1);
                 end
-                
+
                 b.data.tMinForDataByTrial = pset.tMinForDataByTrial;
                 b.data.tMaxForDataByTrial = pset.tMaxForDataByTrial;
-                
+
                 % preserve the trial lists
                 % nBases x nConditions --> nBasesProj x nConditions
-<<<<<<< HEAD
                 b.data.trialLists = repmat(pset.trialLists(1, :), proj.nBasesProj, 1);
             else
                 projectSingleTrial = false;
-=======
-                b.trialLists = repmat(pset.trialLists(1, :), proj.nBasesProj, 1);
-            else
-                singleTrial = false;
->>>>>>> a3803518
-            end
-            
+            end
+
             % project cached single trial data if any
 %             if ~isempty(pset.dataCachedSampledTrialsTensor)
 %                 tensor = pset.dataCachedSampledTrialsTensor;
 %                 tensor(~proj.basisValid, :) = 0;
 %                 b.data.dataCachedSampledTrialsTensor = TensorUtils.linearCombinationAlongDimension(...
 %                     tensor, 1, proj.decoderKbyN, 'replaceNaNWithZero', true);
-%                 
+%
 %                 tensor = pset.dataCachedMeanExcludingSampledTrialsTensor;
 %                 tensor(~proj.basisValid, :) = 0;
 %                 b.data.dataCachedMeanExcludingSampledTrialsTensor = TensorUtils.linearCombinationAlongDimension(...
 %                     tensor, 1, proj.decoderKbyN, 'replaceNaNWithZero', true);
-%                 
+%
 %                 % compute min over all trial counts included in each basis
 %                 b.data.dataCachedSampledTrialCounts = TensorUtils.linearCombinationApplyScalarFnAlongDimension(...
 %                     pset.dataCachedSampledTrialCounts, 1, proj.decoderKbyN, @min);
 %             end
-            
+
             % update difference of trials scaled noise estimates so that we
             % can compute noise variance floors when projecting. since the
             % noise estimates are already scaled by 1/sqrt(2*nTrials), we
@@ -617,19 +611,19 @@
                     'keepNaNIfAllNaNs', true, ...
                     'normalizeCoefficientsByNumNonNaN', false), pset.dataDifferenceOfTrialsScaledNoiseEstimate, 'UniformOutput', false);
             end
-          
+
             % project randomized data, recompute intervals
 %             if ~isempty(pset.dataMeanRandomized)
 %                 [b.data.dataMeanRandomized] = deal(cell(pset.nAlign, 1));
 %                 for iAlign = 1:pset.nAlign
-%                     % mat is N x CTS, coeff is N x K, where S is nRandomSamples 
+%                     % mat is N x CTS, coeff is N x K, where S is nRandomSamples
 %                     mat = reshape(pset.dataMeanRandomized{iAlign}, pset.nBases, ...
 %                         pset.nConditions*pset.nTimeDataMean(iAlign)*pset.nRandomSamples);
 %                     mat(~proj.basisValid, :) = 0;
 %                     projMat = proj.decoderKbyN * mat;
 %                     b.data.dataMeanRandomized{iAlign} = reshape(projMat, proj.nBasesProj, ...
 %                         pset.nConditions, pset.nTimeDataMean(iAlign), pset.nRandomSamples);
-%                     
+%
 %                     % use sqrt(sd1^2 / n1 + sd2^2 / n2 + ...) formula
 %                     % which here means semNew = sqrt(|coeff1| * sem1^2 + |coeff2| * sem2^2 + ...)
 %                     mat = reshape(pset.dataSemRandomized{iAlign}, pset.nBases, ...
@@ -638,13 +632,13 @@
 %                     projMat = sqrt(abs(proj.decoderKbyN) * (mat.^2));
 %                     b.data.dataSemRandomized{iAlign} = reshape(projMat, proj.nBasesProj, ...
 %                         pset.nConditions, pset.nTimeDataMean(iAlign), pset.nRandomSamples);
-% 
+%
 % %                     quantiles = quantile(b.data.dataMeanRandomized{iAlign}, ...
 % %                         [pset.dataIntervalQuantileLow, pset.dataIntervalQuantileHigh], 4);
 % %                     b.data.dataIntervalLow{iAlign} = quantiles(:, :, :, 1);
 % %                     b.data.dataIntervalHigh{iAlign} = quantiles(:, :, :, 2);
 %                 end
-%                 
+%
 %                 if ~isempty(pset.dataDifferenceOfTrialsScaledNoiseEstimateRandomized)
 %                     b.data.dataDifferenceOfTrialsScaledNoiseEstimateRandomized = TensorUtils.linearCombinationAlongDimension(...
 %                         pset.dataDifferenceOfTrialsScaledNoiseEstimateRandomized, 1, abs(proj.decoderKbyN), ...
@@ -658,26 +652,22 @@
             % trials, so we aggregate all AlignSummary instances into one
             b.data.alignSummaryData = pset.alignSummaryAggregated';
             b.data.basisAlignSummaryLookup = ones(proj.nBasesProj, 1); % needs to match number of projected bases
-            
+
             % ensure there is no translation normalization by default
             b.data.translationNormalization = [];
-            
+
             b.data.basisValidPermanent = proj.basisValidProj;
             b.data.basisInvalidCausePermanent = proj.basisInvalidCauseProj;
-            
+
             b.data.basisValidTemporary = true(proj.nBasesProj, 1);
             b.data.basisInvalidCauseTemporary = {};
-            
-<<<<<<< HEAD
+
             if projectSingleTrial
-=======
-            if singleTrial
->>>>>>> a3803518
                 psetProjected = b.buildManualWithSingleTrialData();
             else
                 psetProjected = b.buildManualWithTrialAveragedData();
             end
-            
+
             if p.Results.applyTranslationNormalizationPostProject && ~isempty(proj.translationNormalizationPostProject)
                 psetProjected = psetProjected.applyTranslationNormalization(proj.translationNormalizationPostProject);
             end
@@ -686,7 +676,7 @@
             if ~isempty(proj.basisValidProj)
                 psetProjected = psetProjected.markBasesPermanentlyInvalid(~proj.basisValidProj, proj.basisInvalidCauseProj(~proj.basisValidProj));
             end
-            
+
             if nargout > 1
                 stats = StateSpaceProjectionStatistics.build(proj, pset, 'meanSubtract', p.Results.meanSubtractForStatistics, ...
                     'axesCombineSpecificMarginalizations', proj.axesCombineSpecificMarginalizations, ...
@@ -695,21 +685,21 @@
                     p.Unmatched);
             end
         end
-        
+
         function projManual = getAsManual(proj)
             proj.warnIfNoArgOut(nargout);
             projManual = ProjManual.copyFromProjection(proj);
         end
-        
+
         function iproj = getInverse(proj, varargin)
             p = inputParser();
 %             p.addParameter('clearBeforeApplyingTranslationNormalization', true, @islogical);
 %             p.addParameter('applyTranslationNormalization', true, @islogical);
 %             p.KeepUnmatched = true;
             p.parse(varargin{:});
-            
+
             iproj = proj.getAsManual();
-            
+
             % this is the pseudo inverse of the decoder matrix
 %             iproj.decoderKbyN = proj.decoderKbyN' * (proj.decoderKbyN * proj.decoderKbyN')^(-1);
 %             iproj.encoderNbyK = iproj.decoderKbyN' * (iproj.decoderKbyN * iproj.decoderKbyN')^(-1);
@@ -726,7 +716,7 @@
             else
                 iproj.translationNormalization = [];
             end
-            
+
             % and then after projecting, it will invert the original
             % translation normalization, so that the original data is
             % returned
@@ -740,25 +730,25 @@
             iproj.basisInvalidCauseProj = proj.basisInvalidCause;
             iproj.basisInvalidCause = proj.basisInvalidCauseProj;
         end
-        
+
         function nproj = getProjectionToNullSpace(proj, varargin)
             nproj = proj.getAsManual();
-            
+
             nproj.decoderKbyN = null(proj.decoderKbyN)';
             if isempty(nproj.decoderKbyN)
                 error('Projection decoder matrix is full rank. Cannot project into null space.');
             end
             nproj.encoderNbyK = nproj.decoderKbyN';
-            
+
             nproj.basisNamesProjStem = ['Null ' nproj.basisNamesProjStem];
             nproj.basisValidProj = truevec(nproj.nBasesProj);
             nproj.basisInvalidCauseProj = cellstrvec(nproj.nBasesProj);
             nproj.translationNormalizationPostProject = [];
         end
-        
+
         function [proj, psetProjected, stats] = buildFromAndProjectPopulationTrajectorySet(proj, pset, varargin)
             p = inputParser;
-            p.KeepUnmatched = true; 
+            p.KeepUnmatched = true;
             p.parse(varargin{:});
 
             if nargout < 3
@@ -770,13 +760,13 @@
             end
             psetProjected = proj.projectPopulationTrajectorySet(psetPrepared, 'applyTranslationNormalization', false, p.Unmatched);
         end
-        
+
         function [psetInOut, statsIn] = projectInAndOut(proj, pset, varargin)
             p = inputParser();
             p.addParameter('clearBeforeApplyingTranslationNormalization', true, @islogical);
             p.KeepUnmatched = true;
             p.parse(varargin{:});
-           
+
             % project into PC space, then back out to denoise
             if nargout > 1 % only compute stats if they're requested
                 [psetIn, statsIn] = proj.projectPopulationTrajectorySet(pset, p.Results);
@@ -785,37 +775,37 @@
             end
             iproj = proj.getInverse();
             psetInOut = iproj.projectPopulationTrajectorySet(psetIn);
-        end  
-        
+        end
+
         function names = getBasisUnits(proj, pset)  %#ok<INUSL>
             names = repmat({''}, pset.nBases, 1);
         end
-    
-        function pset = preparePsetForInference(proj, pset) 
+
+        function pset = preparePsetForInference(proj, pset)
             % apply any appropriate translations, normalizations, or other adjustments
             % to pset before inferring coefficients for projection. The .translationNormalization
             % found in pset after this function runs will be used to normalize all psets
             % that are projected via this StateSpaceProjection. By default, this will
             % will not do anything.
-            
-            % the caller may manually specify the normalization in the pset before 
+
+            % the caller may manually specify the normalization in the pset before
             % building the StateSpaceProjection. Subclasses may wish to override this method
             % to do mean-subtraction or add basis normalization, if necessary
 
            % pset = pset.meanSubtractBases();
         end
-        
+
         function tf = testIsOrthogonal(proj)
             assert(proj.initialized, 'Call after building / initializing');
-            
+
             thresh = 1e-10;
             dp = proj.decoderKbyN * proj.decoderKbyN';
             dp = abs(dp - diag(diag(dp)));
             tf = max(dp(:)) < thresh;
         end
     end
-    
-    
+
+
     methods(Access=protected, Sealed)
         function warnIfNoArgOut(obj, nargOut)
             if nargOut == 0 && ~ishandle(obj)
@@ -824,7 +814,7 @@
             end
         end
     end
-    
+
     % transformations that return ProjManual copy
     methods
         function proj = filterOutputBases(proj, idx)
@@ -842,13 +832,13 @@
                 proj.translationNormalizationPostProject = proj.translationNormalizationPostProject.filterBases(idx);
             end
         end
-        
+
         function proj = truncateOutputBases(proj, K)
             proj.warnIfNoArgOut(nargout);
             proj = proj.getAsManual();
             proj = proj.filterOutputBases(1:K);
         end
-        
+
         function proj = reorderOutputBases(proj, idx)
             proj.warnIfNoArgOut(nargout);
             assert(numel(idx) == proj.nBasesProj, 'Number of output bases must not change, use filterOutputBases instead');
@@ -860,38 +850,38 @@
             proj = proj.getAsManual();
             proj = proj.orthonormalize();
         end
-        
+
         function proj = orthogonalize(proj)
             proj.warnIfNoArgOut(nargout);
             proj = proj.getAsManual();
             proj = proj.orthogonalize();
         end
-        
+
         function proj = normalize(proj)
             proj.warnIfNoArgOut(nargout);
             proj = proj.getAsManual();
             proj = proj.normalize();
         end
     end
-    
-    
+
+
     methods(Static)
         function [marginalizationNames, combinedParams, axisIncludeList, marginalizationList] = determineMarginalizationNames(pset, varargin)
             % other args include
             % 'combineAxesWithTime'
             % 'axesCombineAllMarginalizations', proj.axesCombineAllMarginalizations, ...
             % 'axesCombineSpecificMarginalizations', proj.axesCombineSpecificMarginalizations);
-            
+
             p = inputParser();
             p.addParameter('axesCombineSpecificMarginalizations', {}, @(x) true);
             p.addParameter('axesCombineAllMarginalizations', {}, @(x) isempty(x) || iscell(x));
             p.addParameter('combineAxesWithTime', true, @(x) islogical(x) || iscell(x));
             p.parse(varargin{:});
             args = p.Results;
-            
+
             nConditionsAlongAxis = pset.conditionDescriptor.conditionsSize;
             dimMask = nConditionsAlongAxis > 1; % filter for non-singular axes
-            
+
             [combinedParams, marginalizationNames, axisIncludeList, marginalizationList] = StateSpaceProjectionStatistics.generateCombinedParamsForMarginalization( ...
                 pset.conditionDescriptor.axisAttributes, ...
                 'axisIncludeMask', dimMask, ...
@@ -900,29 +890,29 @@
                 'axesCombineAllMarginalizations', args.axesCombineAllMarginalizations, ...
                 'axesCombineSpecificMarginalizations', args.axesCombineSpecificMarginalizations);
         end
-        
+
         function proj = concatenate(varargin)
             projCell = varargin;
-            
+
             % proj = concatenate(pset, projCell)
             decoders = cellfun(@(p) p.decoderKbyN, projCell, 'UniformOutput', false);
             decoderKbyN = cat(1, decoders{:});
             encoders = cellfun(@(p) p.encoderNbyK, projCell, 'UniformOutput', false);
             encoderNbyK = cat(2, encoders{:});
-            
+
             basisValidProjCell = cellfun(@(p) p.basisValidProj, projCell, 'UniformOutput', false);
             basisValidProj = cat(1, basisValidProjCell{:});
             basisInvalidCauseProjCell = cellfun(@(p) p.basisInvalidCauseProj, projCell, 'UniformOutput', false);
             basisInvalidCauseProj = cat(1, basisInvalidCauseProjCell{:});
             basisNamesProjCell = cellfun(@(p) p.basisNamesProj, projCell, 'UniformOutput', false);
             basisNamesProj = cat(1, basisNamesProjCell{:});
-            
+
             trNormPreCell = cellfun(@(p) p.translationNormalization, projCell, 'UniformOutput', false);
             if ~StateSpaceTranslationNormalization.checkEqual(trNormPreCell{:})
                 warning('Translation/Normalization differs among StateSpaceProjections being concatenated, using first');
             end
             trNormPostCell = cellfun(@(p) p.translationNormalizationPostProjectProvideDefault, projCell, 'UniformOutput', false);
-            
+
             proj = ProjManual.buildFromEncoderDecoder(projCell{1}, encoderNbyK, decoderKbyN);
             proj.translationNormalization = trNormPreCell{1};
             proj.translationNormalizationPostProject = StateSpaceTranslationNormalization.concatenate(trNormPostCell);
@@ -943,21 +933,21 @@
             % translation (addition) step first, followed by the
             % normalization.
             projCell = varargin;
-            
+
             % We project using projCell{1} first. We'll asume its
             % translationNormalization as the translationNormalization for the
             % composed projection object, so we can ignore it subsequently.
             trPre = projCell{1}.translationNormalization;
             decoder = projCell{1}.decoderKbyN;
             bias = zerosvec(projCell{1}.nBasesProj); % can ignore bias imposed by first translation, since it will actually be applied to data
-            
+
             % apply translationNormalizationPostProject
             tr = projCell{1}.translationNormalizationPostProject;
             if ~isempty(tr)
                 bias = tr.normalizationByBasisNonNaN .* (bias + tr.translationByBasisNonNaN);
                 decoder = diag(tr.normalizationByBasis) * decoder;
             end
-          
+
             for iProj = 2:numel(projCell)
                 % first handle pre-project translationNormalization
                 tr = projCell{iProj}.translationNormalization;
@@ -965,11 +955,11 @@
                     bias = tr.normalizationByBasisNonNaN .* (bias + tr.translationByBasisNonNaN);
                     decoder = diag(tr.normalizationByBasisNonNaN) * decoder;
                 end
-                
+
                 % then handle decoder projection
                 decoder = projCell{iProj}.decoderKbyN * decoder;
                 bias = projCell{iProj}.decoderKbyN * bias;
-                
+
                 if iProj < numel(projCell)
                     % then post-project translationNormalization
                     tr = projCell{1}.translationNormalizationPostProject;
@@ -979,7 +969,7 @@
                     end
                 end
             end
-            
+
             % and then combine the last projections
             % translationNormalizationPostProject with the accumulated bias
             trPost = projCell{end}.translationNormalizationPostProject;
@@ -988,30 +978,30 @@
             end
             trPost.translationByBasis = trPost.translationByBasis + bias;
             % and then final normalization will apply after the bias
-            
+
             % now we handle the encoder side
             % first translationNormalizationPostProject is undone, which
             % handles all biases except projCell{1}'s, and projCell{end}'s
             % post project normalization, so the first encoder step should
             % undo projCell{end}'s encoder matrix and pre-project
             % normalization
-            
+
             encoder = projCell{end}.encoderNbyK;
             tr = projCell{end}.translationNormalization;
             if ~isempty(tr)
                 encoder = diag(1./tr.normalizationByBasis) * encoder;
             end
-            
+
             for iProj = numel(projCell)-1:-1:1
                 % undo the post project normalization
                 tr = projCell{iProj}.translationNormalizationPostProject;
                 if ~isempty(tr)
                     encoder = diag(1./tr.normalizationByBasis) * encoder;
                 end
-                
+
                 % then apply the encoder matrix
                 encoder = projCell{iProj}.encoderNbyK * encoder;
-                
+
                 % then undo the pre-project normalization
                  % projCell{1}'s pre-project translationNormalization is
                  % maintained by the projection and will be undone directly
@@ -1022,7 +1012,7 @@
                     end
                 end
             end
-            
+
             proj = ProjManual.buildFromEncoderDecoder(projCell{1}, encoder, decoder);
             proj.translationNormalization = trPre;
             proj.translationNormalizationPostProject = trPost;
