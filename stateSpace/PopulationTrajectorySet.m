classdef PopulationTrajectorySet
    % class for storing a set of population trajectories, one for each of multiple conditions
    % or possibly one for each of many trials
    %
    % The bases may be units (e.g. trial-averaged firing rates by condition by unit), or
    % components of a low-dimensional projection (e.g. PCA), or analog channels
    % (i.e. the results of some other computation)
    %
    % The set of conditions is specified by a ConditionDescriptor
    % Common time alignment is specified by an AlignDescriptor or a set of
    % AlignDescriptors for multiple alignments
    %
    % This class uses a design pattern which utilizes the "on demand cache".
    % The outer class (PTS) is a value class, but the odc is a handle class.
    % This inner class exists to allow PTS to compute properties dynamically on
    % the fly (like any dependent property), but to cache the results
    % persistently within the odc, so that they need not be recomputed each
    % time they are accessed. Manual overrides are also permitted for some
    % properties, such that a stored property value is accessed rather than
    % computing a dynamic property value on access.
    %
    % This pattern requires a coordinated set of .get, .set and .build methods
    % for each property. The set method (protected) will store the result
    % inside the odc, which must be copied (cloned) before each write, so that
    % different PTS instances share no common resources and thus act like value
    % classes ought to behave. The get method checks whether the odc's stored
    % value is empty. If it is not empty, it returns that value. If it is empty
    % it delegates to the .build method to compute the value of that property.
    % Note that .build methods may be overriden in subclassses, even though
    % .get accessors may not be. To flush or invalidate the value of a property
    % simply set its value to []. In some cases, a property will have a manual
    % override setting, which takes precedence over the computed value. The
    % .get accessor will check the corresponding manual property, named
    % .manualProperty, and return that value if not empty.

    properties
        datasetName

        dataUnits = '';

        % Set this to true to keep all comute-on-demand properties when
        % using .saveFast or caching via CacheManger
        % Setting it to false will save space on disk
        keepComputedOnSaveFast = false;
    end

    properties(SetAccess=protected, Hidden)
        % odc is an instance of PopulationTrajectorySetOnDemandCache
        % which is a handle class. Properties which derive from
        odc
    end

    % properties which control the behavior of the pset and will invalidate
    % computed values
    % see .initialize() for default values
    properties
        % The following parameters affect trial-averaging:

        % The minimum number of trials over which to compute a trial
        % average. This parameter determines the valid time windows for
        % trial-averaged data (e.g. dataMean)
        minTrialsForTrialAveraging

        % Ignore all zero spike trials when building trial averages
        ignoreAllZeroSpikeTrials = false;

        % Ignore zero spike trials at the beginnning and end of the list of trials
        % when building trial averages (i.e. but not in between the other
        % trials)
        ignoreLeadingTrailingZeroSpikeTrials = false;

        % The minimum fraction of trials in a given condition over which to
        % compute a trial average, relative to the the total number of trials
        % in that condition. This parameter determines the valid time
        % windows for trial-averaged data (e.g. dataMean)
        minFractionTrialsForTrialAveraging

        % quantile of trial data to use for dataIntervalLowedit
        dataIntervalQuantileLow

        % quantile of trial data to use for dataIntervalHigh
        dataIntervalQuantileHigh
    end

    % alignDescriptors, conditionDescriptor, and translationNormalization
    % which align, group, and translate/normalize the data generated from
    % the dataSources. These may be set using eponymous methods prefixed with set*
    properties(SetAccess=?PopulationTrajectorySetBuilder)
        % nAlign x 1 cell of alignDescriptors
        alignDescriptorSet = {};

        % nAlign-1 x 1 vector of time gaps between successive alignments
        % initially empty, indicating that no gap has been specified
        interAlignGaps

        % ConditionDescriptor instance describing condition information
        conditionDescriptor

        % StateSpaceTranslationNormalization instance describing the
        % translation and normalization to apply to each basis.
        % This will be applied during buildDataByTrial for dataSourceManual
        % = false psets (thus being reflected in the trial-averages automatically)
        % or applied manually to dataByTrial (if non-empty) and dataMean
        % (if non-empty) for dataSourceManual = false
        translationNormalization

        % SpikeFilter instance to use when converting spiking units to
        % firing rate channels
        spikeFilter
    end

    % randomized data we don't want to clear with the ODC because it's so
    % costly to compute
    properties(SetAccess=?PopulationTrajectorySetBuilder)
        % ConditionDescriptor for dataMeanRandomized describing the
        % randomization method used
        conditionDescriptorRandomized

        % nAlign x 1 cell with nBases x nCondition x nTime(iAlign) x nRandomSamples numeric
        % tensors containing randomly generated dataMean
        dataMeanRandomized
        dataSemRandomized
        dataNTrialsRandomized % same as dataNTrials

        % nBases x sum(nTimeDataMean) (aka TA) x nConditions x nRandomSamples numeric array
        % containing randomized samples of differences of pairs of trials,
        % scaled by 1/sqrt(2*nTrials). These serve as a sample from the
        % centered distribution of the estimation noise on the dataMean
        % traces. These are used by StateSpaceProjectionStatistics in
        % estimating a noise floor (buildDifferenceOfTrials)
        % same as dataDifferenceOfTrialsScaledNoiseEstimate except for
        dataDifferenceOfTrialsScaledNoiseEstimateRandomized
    end

    % These properties store raw data sources (TrialDataConditionAlign instances)
    % from which data is extracted, as well as track from where each basis
    % originates. Along with other misc settings
    properties(SetAccess=?PopulationTrajectorySetBuilder)
        timeUnitName % string name of common time units

        timeUnitsPerSecond % scalar conversion factor

        % boolean scalar
        % Are data sources included with this pset? If false, values are computed dynamically
        % from the dataSources and stored in the .odc. If true, values are derived from *Manual properties
        dataSourceManual

        % is dataByTrial and associated properties being extracted directly from the dataSources (false)
        % or stored manually in the corresponding dataByTrialManual properties.
        % If dataSourceManual is true, then dataByTrialSourceManual is automatically true as there are no data sources
        % this is useful if the data of interest was computed manually by the user on a single trial basis in correspondence with trial data objects, so that subsequent grouping operations can take place
        dataByTrialSourceManual

        % TrialData data sources which source all data for the trajectories
        % this may be a single trial data object or many. If there is only
        % one, all bases are considered simultaneous.
        dataSources

        % nBases x 1 index into dataSourceSet.
        basisDataSourceIdx

        % nBases x 1 cellstr indicating which channel name to extract data
        % from
        basisDataSourceChannelNames

        % random seed used as initial seed when generating random data
        % sets
        randomSeed

        % N x TA x C x nTrials
        % for a pset with single trial data, this is of the same form that
        % is returned by arrangeNbyTAbyConditionAttributesbyTrials. The
        % rationale for being able to cache it here is that when projecting
        % we can compute pseudo-single trials through the projection so that
        % arrangeNbyTAbyConditionAttributesbyTrials can sample this tensor if
        % no actual single trial data is available
        dataCachedSampledTrialsTensor

        % N x C number of trials in dataCachedSampledTrialsTensor that
        % contain usable trials
        dataCachedSampledTrialCounts

        % N x TA x C x nTrials
        % the mean for each basis when the trial sampled in
        % dataCachedSampledTrialsTensor is excluded from the mean
        % this is mainly used for cross-validation
        dataCachedMeanExcludingSampledTrialsTensor
    end

    properties(Dependent, Transient)
        % numeric scalar indicating spacing between successive time points
        % all channels timeseries will be interpolated to a time vector
        % with this spacing
        timeDelta
    end

    % Properties whose values are computed dynamically and persist within odc
    % or are specified manually and persist within manualData
    properties(Dependent, Transient, SetAccess=?PopulationTrajectorySetBuilder)
        % Alignment summary statistics by basis by align

        % nAlignSummaryData (originally nDataSources) x nAlign cell containing AlignSummary instances for each
        % basis. built by buildAlignSummary
        alignSummaryData

        % nAlign x 1 cell containing an alignSummary instance for
        % each align, aggregated over all bases
        alignSummaryAggregated

        % nBases x 1 vector of indices into alignSummaryData indicating
        % the AlignSummary instance which corresponds to each basis
        basisAlignSummaryLookup

        % Basis info

        % nBases x 1 cellstr: names for each basis
        basisNames

        % nBases x 1 cellstr: units for each basis
        basisUnits

        % nBases x 1 logical: which bases are considered included in the
        % present analyses and time-vector computations. updating this will
        % invalidate data means. it is added to make basis filtering
        % operations simpler (since all psets can maintain the same logical
        % vector
        basisValid
        basisValidPermanent

        basisInvalidCause

        %% BELOW ARE FOR INDIVIDUAL TRIAL DATA
        % these are computed from dataSources if dataByTrialSourceManual is false,
        % else stored in the corresponding *Manual property

        % data by trial cells contain common time vectors across trials,
        % which differ across bases and aligns

        % nBases x nAlign cell containing ordered data by trial
        % each cell contains nTrials x nTime analog data for that basis,
        % for that alignment, in order by trial number. The time vector
        % along the columns is given by
        % nanmin(tMinByTrial{..}) : nanmax(tMaxByTrial{..})
        dataByTrial

        % nBases x nAlign numeric matrix containing the start and stop
        % times for the time vector indicating the time along the columns
        % of the corresponding cell of dataByTrial
        tMinForDataByTrial
        tMaxForDataByTrial

        % nBasis x nAlign cell arrays indicating the start and stop
        % timepoints for each trial in dataByTrial
        tMinByTrial
        tMaxByTrial

        %% FOR INDIVIDUAL TRIAL DATA, BUT LINKED TO THE CONDITIONS SINCE ONLY VALID TRIALS ARE INCLUDED
        % these are computed from dataByTrial if dataSourceManual is false,
        % else stored in the corresponding *Manual property

        % nBases x nAlign cell each containing nTrials x nTime analog data
        % for that bases for tha alignment in order by trial number. These
        % will be guaranteed to share the same time vector across bases,
        % unlike dataByTrial. This time vector will be given by pset.tvecDataMean
        % Unlike dataByTrial, this will depend on the ConditionDescriptor
        % as well for the grouping
        dataByTrialCommonTimeGrouped

        %% BELOW ARE FOR TRIAL-AVERAGED DATA WITHIN CONDITION
        % these are computed from dataByTrial if dataSourceManual is false,
        % else stored in the corresponding *Manual property

        % trial averaged data contains common time vectors across
        % conditions and bases, but which differ across aligns. Invalid
        % portions of the bases with smaller windows will be filled with
        % NaNs.

        % nAlign x 1 numeric vectors indicating the time window used for each
        % alignmnet for the dataMean and dataIntervalHigh/Low cells
        % (buildDataMean)
        tMinForDataMean
        tMaxForDataMean

        % trial-averaged data within each condition
        % nAlign x 1 cell with nBases x nConditions x nTimeDataMean(iAlign)
        % numeric array of single trial-averaged traces
        % (buildDataMean)
        dataMean

        % nAlign x 1 cell with nBases x nConditions x nTimeDataMean(iAlign)
        % numeric array of single trial-averaged trace standard error
        % (buildDataMean)
        dataSem

        % nBases x nConditions cell of trial (into dataByTrial) for each
        % condition (buildTrialLists)
        trialLists

        % nAlign x nBases x nCondition scalar array indicating how many
        % trials contributed to data in each cell  (computed on demand in get method)
        dataNTrials

        % nAlign x nBases x nCondition logical array indicating whether there is
        % valid data in the corresponding cell, which is required when the conditions
        % matrix isn't complete (all conditions valid) or only some alignments are valid
        % for a given condition, etc. (computed on demand in get method)
        dataValid

        % nAlign x 1 cell with nBases x nConditions x nTimeDataMean(iAlign)
        % numeric array containing the lower confidence interval value for
        % dataMean (buildDataRandomizedIntervals)
        dataIntervalLow

        % nAlign x 1 cell with nBases x nConditions x nTimeDataMean(iAlign)
        % numeric array containing the upper confidence interval value for
        % dataMean (buildDataRandomizedIntervals)
        dataIntervalHigh

        % nBases x sum(nTimeDataMean) (aka TA) x nConditions numeric array
        % containing randomized samples of differences of pairs of trials,
        % scaled by 1/sqrt(2*nTrials). These serve as a sample from the
        % centered distribution of the estimation noise on the dataMean
        % traces. These are used by StateSpaceProjectionStatistics in
        % estimating a noise floor (buildDifferenceOfTrials)
        dataDifferenceOfTrialsScaledNoiseEstimate % built by buildDifferenceOfTrials

    end

    % generated on the fly on get.property. Best to retrieve this value
    % once rather than access it directly every iteration in a loop
    properties(Transient, Dependent, SetAccess=protected)
        % nAlign x 1 logical indicating whether a given align has any trial
        % averaged data
        alignValid

        % nAlign x 1 numeric vectors indicating the number of timepoints
        % used for each alignment in the dataMean cell
        nTimeDataMean

        % nAlign x 1 cell array of time vectors corresponding to the 3rd
        % dimension of dataMean{iAlign}
        tvecDataMean

        % nAlign x 1 cell array of time vectors which are automatically
        % offset from tvecDataMean for plotting
        tvecDataMeanForPlotting

        % nAlign x 1 vector of offsets to where zero of align i will be
        % plotted (the horizontal offset for each align's time zero)
        offsetsTimeDataMeanForPlotting

        % nAlign x nBases cell of time vectors for each .dataByTrial matrix
        tvecDataByTrial

        % nAlign x nBases x nConditions numeric of number of non-nan
        % timepoints in each data mean
        nTimeValidByAlignBasisCondition

        % is dataByTrial empty?
        hasDataByTrial

        % same as dataByTrial except masked by basisValid along first
        % dimension
        dataByTrialValidOnly

        % is dataCachedSampledTrialsTensor empty? use
        % .cacheSampledTrialsTensor to populate it
        hasCachedDataByTrial

        % nBases cell of nTrials x 1 logical masks
        trialHasSpikesMaskByBasis

        % has one of the storeDataRandomized* methods been called to
        % populate dataMeanRandomized?
        hasDataRandomized

        % number of randomized samples drawn when generating
        % dataMeanRandomized
        nRandomSamples

        % C x 1 logical indicating which conditions have trials for each
        % basis and alignment. Other conditions will not have any
        % trial-averaged data in .dataMean
        conditionsWithTrialsAllBasesAligns

        % nAlign x nBases x nConditions logical indicating whether that
        % basis provides a valid trial average
        hasValidTrialAverageByAlignBasisCondition

        % nConditions x 1 logical vector indicating whether the condition
        % has trial average data for EVERY basis on ALL aligns
        conditionHasValidTrialAverageAllAlignsBases

        % nConditions x 1 logical: conditions not listed valid will be
        % ignored (and thus NaN) in .dataMean when it is computed
        % this can be used if some bases but not all bases have data for
        % that condition, and the condition is messing up the time vector
        % limits
        conditionIncludeMask

        % containing the start and stop times for
        % which sufficient trials exist to compute a trial-average for each
        % align, basis, and condition
        tMinValidByAlignBasisCondition
        tMaxValidByAlignBasisCondition

        % nAlign x nConditions matrix containing the start and stop times
        % for which sufficient trials exist to compute a trial-average for
        % ALL valid bases, on each align and condition. only Conditions for
        % which conditionHasValidTrialAverageAllAlignsBases is true are
        % considered. Only bases which are valid are considered
        tMinValidAllBasesByAlignCondition
        tMaxValidAllBasesByAlignCondition

        % nBases x 1 cell of conditions associated with each trial, as in
        % dataByTrial
        conditionIdxByTrial
    end

    % Properties within *Manual properties store manually-specified values for each of the
    % above properties. These are used to store persistent copies of
    % the data when .dataSourceManual is true
    properties(Hidden, SetAccess=?PopulationTrajectorySetBuilder)
        basisNamesManual
        basisUnitsManual

        basisValidManual % stores permanent invalid data
        basisInvalidCauseManual % causes of permanent invalid

        basisValidTemporary % temporary invalid data
        basisInvalidCauseTemporary

        % conditionIncludeMaskManual
        alignSummaryDataManual
        alignSummaryAggregatedManual
        basisAlignSummaryLookupManual
        dataByTrialManual
        tMinForDataByTrialManual
        tMaxForDataByTrialManual
        dataByTrialCommonTimeGroupedManual
        tMinValidByAlignBasisConditionManual
        tMaxValidByAlignBasisConditionManual
        tMinByTrialManual
        tMaxByTrialManual
        tMinForDataMeanManual
        tMaxForDataMeanManual
        nTimeDataMeanManual % this could easily be computed from tMin/tMaxForDataMean
        dataMeanManual
        dataSemManual
        dataIntervalHighManual
        dataIntervalLowManual
        dataNTrialsManual
        trialListsManual
        dataValidManual
        dataDifferenceOfTrialsScaledNoiseEstimateManual
    end

    % Dependent properties which we compute on the fly rather than cache
    properties(Dependent)
        % indicates how the elements in data are computed from individual trials
        % true means all trials correspond one-to-one with each other
        % false means trials were not simultaneous, implying that only
        % trial-averages should be compared
        simultaneous

        nTrials % only valid when simultaneous is true

        nTrialsValid % only valid when simultaneous is true

        nTrialsByCondition % only valid when simultaneous is true

        % number of data sources used across all bases
        nDataSources

        nBases % number of bases (e.g. units, analog channels)

        nBasesValid % number of bases currently marked valid

        nBasesValidPermanent
        nBasesPermanentlyInvalid

        nBasesTemporarilyInvalid

        nConditions % number of conditions in conditionDescriptor

        nAxes % conditionDescriptor.nAxes

        nAlign % number of alignments in alignDescriptorSet

        conditions % shortcut to conditionDescriptor.conditions

        conditionsSize % pass-thru to .conditionDescriptor

        conditionsSizeNoExpand

        alignNames % names pulled from the alignDescriptors

        conditionNames % condition names pulled from conditionDescriptor

        dataIntervalQuantilesAsString % dataIntervalQuantileLow/High summarized as a string

        nAlignSummaryData % number of unique alignSummaryData instances (for each align)

        % nAlign x nCondition logical indicating which condition/alignments
        % have any trials for any bases
        alignConditionsWithTrials

        % nAlign x nBases x nConditions logical indicating which bases have valid
        % trial averages on each condition
        %         alignBasisConditionsWithValidTrialAverage

        % nAlign x nConditions logical indicating which align/conditions
        % have trial averages on at least one basis
        alignConditionsWithTrialAverage

        % nBases x nConditions logical indicating which bases have valid
        % trial averages on each condition on ALL aligns
        basisConditionsWithValidTrialAverage

        % nBases x 1 logical array indicating bases which have no valid trials on some condition for which other bases have trials
        basesMissingTrialAverageForNonEmptyConditionAligns

        basisValidWithTrialAverageAllNonEmptyConditionAligns

        % nBases x 1 logical indicating which valid basess have at least one valid
        % trial average on some condition, on some alignment
        basesNonEmpty

        % nConditions x 1 logical indicating which conditions are present
        % in all nonEmptyBases
        conditionsWithValidTrialAverageOnNonEmptyBases
    end

    % Constructor
    methods
        function pset = PopulationTrajectorySet()
            pset = pset.initialize();
        end
    end

    % loadobj custom loading
    methods(Static)
        function pset = loadobj(pset)
            pset = builtin('loadobj', pset);
            if isstruct(pset)
                error('Pset loaded as struct, cannot load');
            end
            pset = pset.initialize();
        end
    end

    % saveobj custom saving
    methods
        function pset = saveobj(pset)

        end
    end

    % Saving and loading piecemeal
    methods
        function pset = precomputeProperties(pset)
            pset.dataMean;
            pset.alignSummaryData;
            pset.alignSummaryAggregated;
            pset.dataNTrials;
            pset.dataDifferenceOfTrialsScaledNoiseEstimate;
        end

        function saveFast(pset, location, varargin)
            p = inputParser();
            p.addParameter('recursive', false, @islogical); % calls saveFast on each source too
            p.addParameter('keepComputed', false, @islogical); % drop everything that can later be computed to save space
            p.parse(varargin{:});

            sources = pset.dataSources;

            if ~pset.dataSourceManual
                pset.dataSources = 'saved separately, use PopulationTrajectorySet.loadFast to load';
            end

            if ~p.Results.keepComputed && ~pset.keepComputedOnSaveFast
                % comment this out to not clear this to save the alignment we've done
                pset.odc = [];
            end

            if ~exist('location', 'var') || isempty(location)
                location = pwd;
            end

            mkdirRecursive(location);
            savefast(fullfile(location, 'pset.mat'), 'pset');

            % save elements of sources
            if ~pset.dataSourceManual
                msg = sprintf('Saving PopulationTrajectorySet to %s', location);
                if p.Results.recursive
                    TrialDataUtilities.Data.SaveArrayIndividualized.saveArray(location, sources, 'message', msg, 'callbackFn', @saveCallback);
                else
                    TrialDataUtilities.Data.SaveArrayIndividualized.saveArray(location, sources, 'message', msg);
                end
            end

            function saveCallback(tdcaCell, location, i)
                sub = fullfile(location, sprintf('source%06d', i));
                tdcaCell{1}.saveFast(sub);
            end
        end
    end

    % loadFast
    methods(Static)
        function pset = loadFast(location, varargin)
            p = inputParser();
            p.addParameter('recursive', false, @islogical); % calls saveFast on each source too
            p.parse(varargin{:});

            if ~exist('location', 'var') || isempty(location)
                location = pwd;
            end
            if ~exist(location, 'dir')
                error('Directory %s not found. Did you save with saveFast?', location);
            end
            loaded = load(fullfile(location, 'pset.mat'));
            pset = loaded.pset;

            % load elements of sources
            if ~pset.dataSourceManual
                msg = sprintf('Loading PopulationTrajectorySet from %s', location);
                if p.Results.recursive
                    sources = TrialDataUtilities.Data.SaveArrayIndividualized.loadArray(location, 'message', msg, 'callbackFn', @loadCallback);
                else
                    sources = TrialDataUtilities.Data.SaveArrayIndividualized.loadArray(location, 'message', msg);
                end
                pset.dataSources = sources;
            end

            pset = pset.initialize();

            function tdcaCell = loadCallback(location, i)
                % need to wrap in cell because of the way save/load array
                % work
                sub = fullfile(location, sprintf('source%06d', i));
                tdcaCell = { TrialData.loadFast(sub) };
            end
        end
    end

    % save / load wrappers for CacheCustomSaveLoad
    methods
        function tf = getUseCustomSaveLoad(pset, info) %#ok<INUSD>
            % use save custom only if I have data sources that could be
            % saved separately. If I only carry pre-extracted data, we'll
            % save as one entity using the normal save process
            tf = ~pset.dataSourceManual;
        end

        function token = saveCustomToLocation(pset, location)
            pset.saveFast(location);
            token = [];
        end
    end

    % load for CacheCustomSaveLoad
    methods(Static)
        function data = loadCustomFromLocation(location, token) %#ok<INUSD>
            data = PopulationTrajectorySet.loadFast(location);
        end
    end

    % initialization, cache invalidation
    methods
        function pset = initialize(pset)
            pset.warnIfNoArgOut(nargout);

            % for all empty properties which must be initialized, assign a
            % reasonable initial value. However, do not overwrite existing
            % values since this is a ConstructOnLoad class
            if isempty(pset.odc)
                pset.odc = PopulationTrajectorySetOnDemandCache();
            end

            if isempty(pset.alignDescriptorSet)
                pset.alignDescriptorSet = {AlignDescriptor()};
                pset = pset.applyAlignDescriptorSet();
            end

            if isempty(pset.conditionDescriptor)
                pset.conditionDescriptor = ConditionDescriptor();
                pset = pset.applyConditionDescriptor();
            end

            %             if isempty(pset.translationNormalization) || pset.translationNormalization.nBases ~= pset.nBases
            %                 pset.translationNormalization = ...
            %                     StateSpaceTranslationNormalization.buildIdentityForPopulationTrajectorySet(pset);
            %             end

            %             if isempty(pset.timeDelta)
            %                 pset.timeDelta = 1;
            %             end

            if isempty(pset.spikeFilter)
                pset.spikeFilter = SpikeFilter.getDefaultFilter();
            end

            if isempty(pset.minTrialsForTrialAveraging)
                pset.minTrialsForTrialAveraging = 1; % default to requiring only 1 trial
            end

            if isempty(pset.minFractionTrialsForTrialAveraging)
                pset.minFractionTrialsForTrialAveraging = 0; % default to requiring only 1 trials
            end

            if isempty(pset.dataIntervalQuantileLow)
                pset.dataIntervalQuantileLow = 0.025;
            end

            if isempty(pset.dataIntervalQuantileHigh)
                pset.dataIntervalQuantileHigh = 0.975;
            end

            if isempty(pset.dataSourceManual)
                pset.dataSourceManual = false;
            end

            if isempty(pset.dataByTrialSourceManual)
                pset.dataByTrialSourceManual = pset.dataSourceManual;
            end

            if isempty(pset.dataSources)
                pset.dataSources = {};
            end

            if isempty(pset.basisDataSourceChannelNames)
                pset.basisDataSourceChannelNames = {};
            end

            % don't want to call update valid since it will
            % pset = pset.updateValid();

            % don't want to clear computed entities on load
            % pset = pset.invalidateCache('clearDataRandom', false);
        end

        % flush the contents of odc as they are invalid
        % call this at the end of any methods which would want to
        % regenerate these values
        function pset = invalidateCache(pset, varargin)
            p = inputParser();
            p.addParameter('clearDataRandom', true, @islogical);
            p.parse(varargin{:});

            pset.warnIfNoArgOut(nargout);
            % copy before writing to odc!
            if ~isempty(pset.odc)
                pset.odc = pset.odc.copy();
                pset.odc.flush();
            end
            if p.Results.clearDataRandom
                pset = pset.invalidateRandomizedTrialAveragedData();
            end
        end

        function pset = invalidateTrialAveragedData(pset)
            pset.warnIfNoArgOut(nargout);
            % copy before writing to odc!
            if ~isempty(pset.odc)
                pset.odc = pset.odc.copy();
                pset.odc.flushTrialAveragedData();
            end
            pset = pset.invalidateRandomizedTrialAveragedData();
        end

        function pset = invalidateRandomizedTrialAveragedData(pset)
            pset.warnIfNoArgOut(nargout);
            if ~isempty(pset.odc)
                pset.odc = pset.odc.copy();
                pset.odc.flushRandomizedTrialAveragedData();
            end
            pset.conditionDescriptorRandomized = [];
            pset.dataMeanRandomized = {};
            pset.dataSemRandomized = {};
            pset.dataNTrialsRandomized = [];
            pset.dataDifferenceOfTrialsScaledNoiseEstimateRandomized = [];
        end

        function pset = invalidateAlignSummaryData(pset)
            pset.warnIfNoArgOut(nargout);
            if ~isempty(pset.odc)
                pset.odc = pset.odc.copy();
                pset.odc.flushAlignSummaryData();
            end
        end
    end

    % Display / description
    methods
        function printDescription(pset)
            if pset.dataSourceManual
                dataSourceStr = 'manual stored data';
            elseif pset.dataByTrialSourceManual
                dataSourceStr = sprintf('%d data sources, manual dataByTrial', pset.nDataSources);
            else
                dataSourceStr = sprintf('%d data sources', pset.nDataSources);
            end

            % get.basisValid requires data to be extracted which is time
            % consuming, here we collect the data
            valid = pset.odc.basisValid;
            if isempty(valid)
                tcprintf('inline', '{yellow}%s: {bright white}%d bases {red}(??? valid){none}, %d permanently invalid, {bright white}%d conditions, %d alignments, %s\n', ...
                    class(pset), pset.nBases, pset.nBasesPermanentlyInvalid, pset.nConditions, pset.nAlign, dataSourceStr);
                tcprintf('inline', '  {darkGray}Note: basis validity will be determined after .dataMean is computed.\n');
            else
                tcprintf('inline', '{yellow}%s: {bright white}%d bases ({red}%d valid:{none} %d perm, %d temp invalid), {bright white}%d conditions, %d alignments, %s\n', ...
                    class(pset), pset.nBases, pset.nBasesValid, pset.nBasesPermanentlyInvalid, pset.nBasesTemporarilyInvalid, pset.nConditions, pset.nAlign, dataSourceStr);
            end
            tcprintf('inline', '{yellow}Dataset: {none}%s\n', pset.datasetName);

            if pset.simultaneous
                tcprintf('inline', '{yellow}Simultaneous: {none}%d trials {red}(%d valid)\n', pset.nTrials, pset.nTrialsValid);
            end
            tcprintf('inline', '{yellow}Trial Averaging: {none}at least %d and %g%% of trials for average\n', ...
                pset.minTrialsForTrialAveraging, pset.minFractionTrialsForTrialAveraging*100);
            tcprintf('inline', '{yellow}Time Delta: {none}%g ms, {yellow}Spike Filter: {none}%s\n', ...
                pset.timeDelta, pset.spikeFilter.getDescription);
            if pset.ignoreAllZeroSpikeTrials
                zeroSpikeMode = 'ignore all';
            elseif pset.ignoreLeadingTrailingZeroSpikeTrials
                zeroSpikeMode = 'ignore leading and trailing';
            else
                zeroSpikeMode = 'keep all';
            end
            tcprintf('inline', '{yellow}Zero Spike Trial Mode: {none}%s\n', zeroSpikeMode);
            if pset.hasDataRandomized
                tcprintf('inline', '{yellow}Data Randomized: {none}%d random samples, {red}%s\n', ...
                    pset.nRandomSamples, pset.conditionDescriptorRandomized.randomizationDescription);
            end

            fprintf('\n');
            pset.conditionDescriptor.printDescription();
            for i = 1:pset.nAlign
                pset.alignDescriptorSet{i}.printDescription();
            end
            if ~isempty(pset.translationNormalization)
                pset.translationNormalization.printOneLineDescription();
            end
        end

        function disp(pset)
            pset.printDescription();
            fprintf('\n');
            %builtin('disp', pset);
        end

        function explain(pset, varargin)
            p = inputParser();
            p.addParameter('dropFraction', 0.05, @isscalar);
            p.parse(varargin{:});

            temp = pset.tMinForDataMean; %#ok<NASGU>

            hcprintf('%d / %d bases are valid\n  {999}[.basisValid, .nBasesValid, .nBases, .basisInvalidCause]\n', pset.nBasesValid, pset.nBases);
            hcprintf('%d / %d bases are permanently invalid\n{999}[.getPermanentValid, .nBasesValidPermanentlyInvalid]\n', pset.nBasesPermanentlyInvalid, pset.nBases);
            hcprintf('%d / %d bases are temporarily invalid\n{999}[.getTemporaryValid, .nBasesValidTemporarilyInvalid]\n', pset.nBasesTemporarilyInvalid, pset.nBases);
            hcprintf('%d / %d conditions marked for inclusion\n  {999}[.conditionIncludeMask, .nConditions]\n', pset.nConditions, nnz(pset.conditionIncludeMask));

            hcprintf('\nExistence of valid trial averages:\n');
            hcprintf('  %d / %d bases are marked temporarily invalid as they lack a trial average for all align/conditions.\n', ...
                nnz(pset.basesMissingTrialAverageForNonEmptyConditionAligns & pset.basisValidPermanent & ~pset.basisValid), pset.nBases);
            hcprintf('   %d / %d valid bases lack a trial average for some align/conditions where other bases have trial averages\n  .  {999}These will be ignored when computing .dataMean and trial averaged time windows\n    .basesMissingTrialAverageForNonEmptyConditionAligns, findBasesMissingTrialAverageForNonEmptyConditionAligns]\n', ...
                nnz(pset.basesMissingTrialAverageForNonEmptyConditionAligns & pset.basisValid), pset.nBases);
            if nnz(pset.basesMissingTrialAverageForNonEmptyConditionAligns) > 0
                hcprintf('    {FF9}Consider using {999}.markBasesPermanentlyInvalidMissingTrialAverages{FF9} to invalidate these bases.\n');
            end
            hcprintf('  Trial averages require at least %d trials and at least %d %% of trials at each timepoint\n    {999}[minTrialsForTrialAveraging, minFractionTrialsForTrialAveraging]\n', ...
                pset.minTrialsForTrialAveraging, pset.minFractionTrialsForTrialAveraging * 100);

            hcprintf('  %d / %d conditions have valid trial averages for all aligns, non-empty bases\n    {999}[.conditionHasValidTrialAverageAllAlignsBases]\n', ...
                nnz(pset.conditionHasValidTrialAverageAllAlignsBases), pset.nConditions);
            for iAlign = 1:pset.nAlign
                hcprintf('  Align %d : %d conditions lack valid trial average on all valid bases\n', ...
                    iAlign, nnz(~pset.alignConditionsWithTrialAverage(iAlign, :)));
            end
            hcprintf('    {999}[.alignConditionsWithTrialAverage, .hasValidTrialAverageByAlignBasisCondition]\n');

            hcprintf('\nValid time windows for dataMean: hypotheticals for ''dropFraction'' = %g%% \n  {999}[.tMinForDataMean, .tMaxForDataMean]\n', ...
                p.Results.dropFraction * 100);
            listByAlign = pset.listBasesConstrainingTimeWindowValidByAlign('dropFraction', p.Results.dropFraction);
            listByAlignConditionMin = pset.listBasesConstrainingTimeWindowValidByAlignCondition('dropFraction', p.Results.dropFraction, 'mode', 'min');
            listByAlignConditionMax = pset.listBasesConstrainingTimeWindowValidByAlignCondition('dropFraction', p.Results.dropFraction, 'mode', 'max');

            tMinValidAC = pset.tMinValidAllBasesByAlignCondition;
            tMaxValidAC = pset.tMaxValidAllBasesByAlignCondition;
            tMinValidABC = pset.tMinValidByAlignBasisCondition;
            tMaxValidABC = pset.tMaxValidByAlignBasisCondition;

            for iA = 1:pset.nAlign
                if ~isempty(listByAlign{iA})
                    [newMinAC, newMaxAC] = pset.computeNewTimeWindowValidAfterInvalidatingBases(listByAlign{iA});
                    newMinA = nanmin(newMinAC, [], 2);
                    newMaxA = nanmax(newMaxAC, [], 2);
                    hcprintf('  Align %d : [%g - %g %s], would be [%g - %g %s] without %d bases\n', ...
                        iA, pset.tMinForDataMean(iA), pset.tMaxForDataMean(iA), pset.timeUnitName, ...
                        newMinA(iA), newMaxA(iA), pset.timeUnitName, numel(listByAlign{iA}));
                else
                    hcprintf('  Align %d : [%g - %g %s] not constrained by any bases\n', ...
                        iA, pset.tMinForDataMean(iA), pset.tMaxForDataMean(iA), pset.timeUnitName);
                end
                hcprintf('    {999}[.listBasesConstrainingTimeWindowValidByAlign, .computeNewTimeWindowValidAfterInvalidatingBases]\n');

                for iC = 1:pset.nConditions
                    if ~isempty(listByAlignConditionMin{iA, iC}) ||  ~isempty(listByAlignConditionMax{iA, iC})
                        listCombined = unique(cat(1, listByAlignConditionMin{iA, iC}, listByAlignConditionMax{iA, iC}));
                        [newMinAC, newMaxAC] = pset.computeNewTimeWindowValidAfterInvalidatingBases(listCombined);
                        hcprintf('    Condition %d : [%g - %g %s], would be [%g - %g %s] without %d bases\n', ...
                            iC, tMinValidAC(iA, iC), tMaxValidAC(iA, iC), pset.timeUnitName, ...
                            newMinAC(iA, iC), newMaxAC(iA, iC), pset.timeUnitName, ...
                            numel(listCombined));
                        if ~isempty(listByAlignConditionMin{iA, iC})
                            list = listByAlignConditionMin{iA, iC};
                            [uniqTimes, ~, whichTimeIdx] = unique(tMinValidABC(iA, list, iC));
                            fprintf('      min ');
                            for iT = 1:numel(uniqTimes)
                                hcprintf('{f99}b%s{999}(%d)', strjoin(list(whichTimeIdx==iT), ','), uniqTimes(iT));
                            end
                            fprintf('\n');
                        end
                        if ~isempty(listByAlignConditionMax{iA, iC})
                            list = listByAlignConditionMax{iA, iC};
                            [uniqTimes, ~, whichTimeIdx] = unique(tMaxValidABC(iA, list, iC));
                            fprintf('      max ');
                            for iT = numel(uniqTimes):-1:1 % sort in reverse order
                                hcprintf('{f99}b%s{999}(%d)', strjoin(list(whichTimeIdx==iT), ','), uniqTimes(iT));
                            end
                            fprintf('\n');
                        end
                    else
                        hcprintf('    Condition %d : [%g - %g %s] not constrained by any bases\n', ...
                            iC, tMinValidAC(iA, iC), tMaxValidAC(iA, iC), pset.timeUnitName);
                    end
                end
                hcprintf('    {999}[.tMinValidByAlignBasisCondition, .tMinValidAllBasesByAlignCondition]\n    {999}[.listBasesConstrainingTimeWindowValidByAlignCondition, .computeNewTimeWindowValidAfterInvalidatingBases]\n');
            end


        end
    end

    % these methods are setters for property values which change the
    % behavior of the PTS. They automatically invalidate downstream cached
    % values that depend on the value of the property being set.
    methods
        function tf = get.dataByTrialSourceManual(pset)
            if pset.dataSourceManual
                tf = true;
            else
                tf = pset.dataByTrialSourceManual;
            end
        end

        function pset = setSpikeFilter(pset, f)
            % changing spikeFilter invalidates everything and we reapply
            % all alignDescriptors to get the padding right
            pset.warnIfNoArgOut(nargout);
            pset.spikeFilter = f;
            pset = pset.invalidateCache();
            pset = pset.setAlignDescriptorSet(pset.alignDescriptorSet);
        end

        function sf = get.spikeFilter(pset)
            sf = pset.spikeFilter;
            if isempty(sf)
                sf = SpikeFilter.getDefaultFilter();
            end
        end

        function d = get.timeDelta(pset)
            d = pset.spikeFilter.timeDelta;
        end

        function pset = set.timeDelta(pset, v)
            % changing timeDelta invalidates everything
            old = pset.spikeFilter.timeDelta;
            if old ~= v
                pset.spikeFilter.timeDelta = v;
                if ~isempty(old) % no need to invalidate on initialization
                    pset = pset.invalidateCache();
                end
            end
        end

        function pset = set.minTrialsForTrialAveraging(pset, v)
            % only affects trial averaging
            old = pset.minTrialsForTrialAveraging;
            pset.minTrialsForTrialAveraging = v;
            if ~isempty(old) % no need to invalidate on initialization
                pset = pset.invalidateTrialAveragedData();
            end
        end

        function pset = set.ignoreAllZeroSpikeTrials(pset, tf)
            % only affects trial averaging
            assert(islogical(tf) && isscalar(tf));
            old = pset.ignoreAllZeroSpikeTrials;
            pset.ignoreAllZeroSpikeTrials = tf;
            if ~isempty(old) % no need to invalidate on initialization
                pset = pset.invalidateTrialAveragedData();
            end
        end

        function pset = set.ignoreLeadingTrailingZeroSpikeTrials(pset, tf)
            % only affects trial averaging
            assert(islogical(tf) && isscalar(tf));
            old = pset.ignoreLeadingTrailingZeroSpikeTrials;
            pset.ignoreLeadingTrailingZeroSpikeTrials = tf;
            if ~isempty(old) % no need to invalidate on initialization
                pset = pset.invalidateTrialAveragedData();
            end
        end

        function pset = set.minFractionTrialsForTrialAveraging(pset, v)
            % only affects trial averaging
            old = pset.minFractionTrialsForTrialAveraging;
            pset.minFractionTrialsForTrialAveraging = v;
            if ~isempty(old) % no need to invalidate on initialization
                pset = pset.invalidateTrialAveragedData();
            end
        end

        function pset = set.dataIntervalQuantileLow(pset, v)
            old = pset.dataIntervalQuantileLow;
            pset.dataIntervalQuantileLow = v;
            if ~isempty(old) % no need to invalidate on initialization
                pset = pset.invalidateRandomizedTrialAveragedData();
            end
        end

        function pset = set.dataIntervalQuantileHigh(pset, v)
            old = pset.dataIntervalQuantileHigh;
            pset.dataIntervalQuantileHigh = v;
            if ~isempty(old) % no need to invalidate on initialization
                pset = pset.invalidateRandomizedTrialAveragedData();
            end
        end

        % revised by using pass thru to ConditionDescriptor
        %         function pset = set.conditionIncludeMask(pset, v)
        %             assert(islogical(v) && isvector(v) && numel(v) == pset.nConditions, ...
        %                 'conditionIncludeMask must be logical vector with length nConditions');
        %
        %             old = pset.conditionIncludeMaskManual;
        %             pset.conditionIncludeMaskManual = v;
        %             if ~isempty(old) % no need to invalidate on initialization
        %                 pset = pset.invalidateTrialAveragedData();
        %             end
        %         end
        %
        %         function v = get.conditionIncludeMask(pset)
        %             if isempty(pset.conditionIncludeMaskManual)
        %                 v = truevec(pset.nConditions);
        %             else
        %                 v = pset.conditionIncludeMaskManual;
        %             end
        %         end

        function pset = set.conditionIncludeMask(pset, v)
            assert(islogical(v) && isvector(v) && numel(v) == pset.nConditions, ...
                'conditionIncludeMask must be logical vector with length nConditions');

            cd = pset.conditionDescriptor;
            cd = cd.setConditionIncludeMask(v);

            pset = pset.setConditionDescriptor(cd);
        end

        function v = get.conditionIncludeMask(pset)
            v = pset.conditionDescriptor.conditionIncludeMask;
        end
    end

    % General utility methods
    methods(Access=protected)
        function warnIfNoArgOut(obj, nargOut)
            % call using obj.warnIfNoArgOut(nargout);
            if nargOut == 0 && ~isa(obj, 'handle')
                warning('%s is not a handle class. If the instance returned by this method is not stored, this call has no effect.', ...
                    class(obj));
            end
        end

        function obj = copyIfHandle(obj)
            if isa(obj, 'handle')
                obj = obj.copy(); %#ok<MCNPN>
            end
        end
    end

    % get and set properties from odc, deferring to build* methods for
    % initial computation and storage in the odc
    methods
        function v = get.alignSummaryData(pset)
            if ~pset.dataSourceManual
                v = pset.odc.alignSummaryData;
                if isempty(v)
                    pset.buildAlignSummaryData();
                    v = pset.odc.alignSummaryData;
                end
            else
                v = pset.alignSummaryDataManual;
            end
        end

        function pset = set.alignSummaryData(pset, v)
            if ~pset.dataSourceManual
                pset.odc = pset.odc.copy();
                pset.odc.alignSummaryData = v;
            else
                pset.alignSummaryDataManual = v;
            end
        end

        function v = get.basisAlignSummaryLookup(pset)
            if ~pset.dataSourceManual
                v = pset.odc.basisAlignSummaryLookup;
                if isempty(v)
                    pset.buildAlignSummaryData();
                    v = pset.odc.basisAlignSummaryLookup;
                end
            else
                v = pset.basisAlignSummaryLookupManual;
            end
        end

        function pset = set.basisAlignSummaryLookup(pset, v)
            if ~pset.dataSourceManual
                pset.odc = pset.odc.copy();
                pset.odc.basisAlignSummaryLookup = v;
            else
                pset.basisAlignSummaryLookupManual = v;
            end
        end

        function v = get.alignSummaryAggregated(pset)
            v = pset.odc.alignSummaryAggregated;
            if isempty(v)
                pset.buildAlignSummaryAggregated();
                v = pset.odc.alignSummaryAggregated;
            end
        end

        function pset = set.alignSummaryAggregated(pset, v)
            pset.odc = pset.odc.copy();
            pset.odc.alignSummaryAggregated = v;
        end

        % when dataByTrialSourceManual is false, dataByTrial, tMinForDataByTrial, tMaxForDataByTrial are extracted
        % inside buildDataByTrial. If dataByTrialSourceManual is true, all come from Manual properties.
        function v = get.dataByTrial(pset)
            if ~pset.dataByTrialSourceManual
                v = pset.odc.dataByTrial;
                if isempty(v)
                    pset.buildDataByTrial();
                    v = pset.odc.dataByTrial;
                end
            else
                v = pset.dataByTrialManual;
            end
        end

        function v = get.dataByTrialValidOnly(pset)
            v = pset.dataByTrial;

            % clear out data for invalid bases
            if ~isempty(v)
                v = TensorUtils.assignValueMaskedSelectionAlongDimension(v, 1, ~pset.basisValid, []);
            end
        end

        function pset = set.dataByTrial(pset, v)
            if ~pset.dataByTrialSourceManual
                pset.odc = pset.odc.copy();
                pset.odc.dataByTrial = v;
            else
                pset.dataByTrialManual = v;
            end
        end

        function v = get.tMinForDataByTrial(pset)
            if ~pset.dataByTrialSourceManual
                v = pset.odc.tMinForDataByTrial;
                if isempty(v)
                    pset.buildDataByTrial();
                    v = pset.odc.tMinForDataByTrial;
                end
            else
                v = pset.tMinForDataByTrialManual;
            end
        end

        function pset = set.tMinForDataByTrial(pset, v)
            if ~pset.dataByTrialSourceManual
                pset.odc = pset.odc.copy();
                pset.odc.tMinForDataByTrial = v;
            else
                pset.tMinForDataByTrialManual = v;
            end
        end

        function v = get.tMaxForDataByTrial(pset)
            if ~pset.dataByTrialSourceManual
                v = pset.odc.tMaxForDataByTrial;
                if isempty(v)
                    pset.buildDataByTrial();
                    v = pset.odc.tMaxForDataByTrial;
                end
            else
                v = pset.tMaxForDataByTrialManual;
            end
        end

        function pset = set.tMaxForDataByTrial(pset, v)
            if ~pset.dataByTrialSourceManual
                pset.odc = pset.odc.copy();
                pset.odc.tMaxForDataByTrial = v;
            else
                pset.tMaxForDataByTrialManual = v;
            end
        end

        function v = get.tvecDataByTrial(pset)
            % generate on the fly, no caching
            v = cell(pset.nBases,pset.nAlign);
            tMins = pset.tMinForDataByTrial;
            tMaxs = pset.tMaxForDataByTrial;
            delta = pset.timeDelta;
            for iAlign = 1:pset.nAlign
                for iBasis = 1:pset.nBases
                    v{iBasis, iAlign} = makecol(tMins(iBasis,iAlign):delta:tMaxs(iBasis,iAlign));
                end
            end
        end

        function v = get.tMinByTrial(pset)
            % this is always computed on demand from dataByTrial
            v = pset.odc.tMinByTrial;
            if isempty(v)
                pset.buildDataByTrialPerTrialLimits();
                v = pset.odc.tMinByTrial;
            end
        end

        function v = get.tMaxByTrial(pset)
            v = pset.odc.tMaxByTrial;
            if isempty(v)
                pset.buildDataByTrialPerTrialLimits();
                v = pset.odc.tMaxByTrial;
            end
        end

        function v = get.dataByTrialCommonTimeGrouped(pset)
            if ~pset.dataSourceManual
                v = pset.odc.dataByTrialCommonTimeGrouped;
                if isempty(v)
                    pset.buildDataByTrialCommonTimeGrouped();
                    v = pset.odc.dataByTrial;
                end
            else
                v = pset.dataByTrialCommonTimeGroupedManual;
            end
        end

        function pset = set.dataByTrialCommonTimeGrouped(pset, v)
            if ~pset.dataSourceManual
                pset.odc = pset.odc.copy();
                pset.odc.dataByTrialCommonTimeGrouped = v;
            else
                pset.dataByTrialCommonTimeGroupedManual = v;
            end
        end

        function v = get.basisNames(pset)
            if ~pset.dataSourceManual
                v = pset.odc.basisNames;
                if isempty(v)
                    pset.buildBasisNamesUnits();
                    v = pset.odc.basisNames;
                end
            else
                v = pset.basisNamesManual;
            end
        end

        function pset = set.basisNames(pset, v)
            if ~pset.dataSourceManual
                pset.odc = pset.odc.copy();
                pset.odc.basisNames = v;
            else
                pset.basisNamesManual = v;
            end
        end

        function v = get.basisUnits(pset)
            if ~pset.dataSourceManual
                v = pset.odc.basisUnits;
                if isempty(v)
                    pset.buildBasisNamesUnits();
                    v = pset.odc.basisUnits;
                end
            else
                v = pset.basisUnitsManual;
            end
        end

        function pset = set.basisUnits(pset, v)
            if ~pset.dataSourceManual
                pset.odc = pset.odc.copy();
                pset.odc.basisUnits = v;
            else
                pset.basisUnitsManual = v;
            end
        end

        function v = get.basisValid(pset)
            v = pset.odc.basisValid;
            if isempty(v)
                pset.buildBasisValid();
                v = pset.odc.basisValid;
            end
        end

        function pset = set.basisValid(pset, v)
            if ~pset.dataSourceManual
                pset.odc = pset.odc.copy();
                pset.odc.basisValid = v;
            else
                pset.basisValidManual = v;
            end
        end

        function v = get.basisValidPermanent(pset)
            v = pset.getPermanentValid();
        end

        function v = get.basisInvalidCause(pset)
            v = pset.odc.basisInvalidCause;
            if isempty(v)
                pset.buildBasisValid();
                v = pset.odc.basisInvalidCause;
            end
        end

        function pset = set.basisInvalidCause(pset, v)
            if ~pset.dataSourceManual
                pset.odc = pset.odc.copy();
                pset.odc.basisInvalidCause = v;
            else
                pset.basisInvalidCauseManual = v;
            end
        end

        function v = get.tMinValidByAlignBasisCondition(pset)
            if ~pset.dataSourceManual
                v = pset.odc.tMinValidByAlignBasisCondition;
                if isempty(v)
                    pset.buildTimeWindowsByAlignBasisCondition();
                    v = pset.odc.tMinValidByAlignBasisCondition;
                end
            else
                v = pset.tMinValidByAlignBasisConditionManual;
            end
        end

        function pset = set.tMinValidByAlignBasisCondition(pset, v)
            if ~pset.dataSourceManual
                pset.odc = pset.odc.copy();
                pset.odc.tMinValidByAlignBasisCondition = v;
            else
                pset.tMinValidByAlignBasisConditionManual = v;
            end
        end

        function v = get.tMaxValidByAlignBasisCondition(pset)
            if ~pset.dataSourceManual
                v = pset.odc.tMaxValidByAlignBasisCondition;
                if isempty(v)
                    pset.buildTimeWindowsByAlignBasisCondition();
                    v = pset.odc.tMaxValidByAlignBasisCondition;
                end
            else
                v = pset.tMaxValidByAlignBasisConditionManual;
            end
        end

        function pset = set.tMaxValidByAlignBasisCondition(pset, v)
            if ~pset.dataSourceManual
                pset.odc = pset.odc.copy();
                pset.odc.tMaxValidByAlignBasisCondition = v;
            else
                pset.tMaxValidByAlignBasisConditionManual = v;
            end
        end

        function v = get.hasValidTrialAverageByAlignBasisCondition(pset)
            v = pset.tMinValidByAlignBasisCondition <= pset.tMaxValidByAlignBasisCondition;
        end

        function v = get.conditionHasValidTrialAverageAllAlignsBases(pset)
            % here is where conditionIncludeMask is factored in
            hasAvg = pset.hasValidTrialAverageByAlignBasisCondition;
            v = makecol(squeeze(TensorUtils.allMultiDim(hasAvg(:, pset.basisValid, :), [1 2])));
            v(~pset.conditionIncludeMask) = false;
        end

        function v = get.tMinValidAllBasesByAlignCondition(pset)
            % generate on the fly, no caching
            % generate the minimum time over all bases that have a trial
            % average for that align condition

            % @djoshea changing this 20160728 since not all bases need to
            % be present. the window can be the tightest for all bases with
            % any valid window, ignoring the ones that don't have any data
            %  cMask = pset.conditionHasValidTrialAverageAllAlignsBases(:);
            cMask = pset.conditionIncludeMask(:);

            if ~any(cMask)
                v = nan(pset.nAlign, pset.nConditions);
            else
                hasAvg = pset.hasValidTrialAverageByAlignBasisCondition;
                tMinABC = pset.tMinValidByAlignBasisCondition;

                % for each align condition, take the max of all bases
                % having that
                tMinABC(~hasAvg) = NaN;
                tMinABC(:, :, ~cMask) = NaN;

                v = TensorUtils.squeezeDims(nanmax(tMinABC, [], 2),  2);
                %                 v = nanmax(pset.tMinValidByAlignBasisCondition(:, pset.basisValidWithTrialAverageAllNonEmptyConditionAligns, cMask), [], 2);
                %                 % but then reexpand this to have the full complement of
                %                 % conditions, using NaNs for non-contributing conditions
                %                 v = TensorUtils.squeezeDims(TensorUtils.inflateMaskedTensor(v, 3, cMask, NaN), 2);
            end
        end

        function v = get.tMaxValidAllBasesByAlignCondition(pset)
            % generate on the fly, no caching

            % see above comment 20160728
            %             cMask = pset.conditionHasValidTrialAverageAllAlignsBases(:);
            cMask = pset.conditionIncludeMask(:);

            if ~any(cMask)
                v = nan(pset.nAlign, pset.nConditions);
            else
                hasAvg = pset.hasValidTrialAverageByAlignBasisCondition;
                tMaxABC = pset.tMaxValidByAlignBasisCondition;

                % for each align condition, take the max of all bases
                % having that
                tMaxABC(~hasAvg) = NaN;
                tMaxABC(:, :, ~cMask) = NaN;

                v = TensorUtils.squeezeDims(nanmin(tMaxABC, [], 2),  2);
                %                 v = nanmin(pset.tMaxValidByAlignBasisCondition(:, pset.basisValidWithTrialAverageAllNonEmptyConditionAligns, cMask), [], 2);
                %                 v = TensorUtils.squeezeDims(TensorUtils.inflateMaskedTensor(v, 3, cMask, NaN), 2);
            end
        end

        function masks = get.trialHasSpikesMaskByBasis(pset)
            if ~pset.hasDataByTrial
                masks = {};
            else
                masks = cellvec(pset.nBases);
                %                 prog = ProgressBar(pset.nBases, 'Computing has spikes by trial for each basis');
                for iBasis = 1:pset.nBases

                    isNonNanZero = @(x) ~isnan(x) & x~=0;
                    masksByAlign = cellfun(@(x) isNonNanZero(nanmax(x, [], 2)), pset.dataByTrial(iBasis, :), 'UniformOutput', false);
                    masksCat = cat(2, masksByAlign{:});
                    maskAny = any(masksCat, 2);
                    masks{iBasis} = maskAny;
                end
            end
        end


        function c = listBasesConstrainingTimeWindowValidByAlignCondition(pset, varargin)
            % if tMinByAlign and tMaxByAlign are not specified, they will
            % be picked according to the widest window available for any
            % basis on that align / condition
            p = inputParser();

            % specify either these manually
            p.addParameter('tMinByAlignCondition', nan(pset.nAlign, pset.nConditions), @(x) isequal(size(x), [pset.nAlign pset.nConditions]));
            p.addParameter('tMaxByAlignCondition', nan(pset.nAlign, pset.nConditions), @(x) isequal(size(x), [pset.nAlign pset.nConditions]));

            % proceed outward from both ends or just to widen the min or
            % max?
            p.addParameter('mode', 'both', @(x) ismember(x, {'both', 'min', 'max'}));

            % or use this to allow only a certain percent of the
            p.addParameter('dropFraction', 0.05, @isscalar);
            p.parse(varargin{:});

            % changing 20160728
            %             cMask = pset.conditionHasValidTrialAverageAllAlignsBases(:);
            cMask = pset.conditionIncludeMask;
            c = cell(pset.nAlign, pset.nConditions);

            tMinValidABC = pset.tMinValidByAlignBasisCondition;
            tMaxValidABC = pset.tMaxValidByAlignBasisCondition;
            basisValid = pset.basisValid; %#ok<*PROPLC>

            widenMin = ismember(p.Results.mode, {'both', 'min'});
            widenMax = ismember(p.Results.mode, {'both', 'max'});
            if widenMax && widenMin
                dropFraction = p.Results.dropFraction / 2;
            else
                dropFraction = p.Results.dropFraction;
            end

            for iA = 1:pset.nAlign
                for iC = 1:pset.nConditions
                    if cMask(iC)
                        % if no time window specified, allow only a certain
                        % fraction of bases to be listed as constrained

                        tMin = p.Results.tMinByAlignCondition(iA,iC);
                        tMax = p.Results.tMaxByAlignCondition(iA,iC);

                        if isnan(tMin)
                            tMin = quantile(tMinValidABC(iA, pset.basisValid, iC), 1-dropFraction, 2);
                        end
                        if isnan(tMax)
                            tMax = quantile(tMaxValidABC(iA, pset.basisValid, iC), dropFraction, 2);
                        end

                        % find bases which can't provide the full tMin:tMax window
                        mask = falsevec(pset.nBases);
                        if widenMin
                            mask = mask | tMinValidABC(iA, :, iC)' > tMin;
                        end
                        if widenMax
                            mask = mask | tMaxValidABC(iA, :, iC)' < tMax;
                        end
                        mask = mask & basisValid;
                        c{iA, iC} = find(mask);
                    else
                        % some bases have no valid window on this align,
                        % condition. find those bases
                        c{iA, iC} = find(makecol(squeeze(pset.hasValidTrialAverageByAlignBasisCondition(iA, :, iC))) & basisValid);
                    end
                end
            end
        end

        function [tMinValidAllBasesByAlignCondition, tMaxValidAllBasesByAlignCondition] = ...
                computeNewTimeWindowValidAfterInvalidatingBases(pset, basesMarkInvalid)
            % changed 20160728
            %             cMask = pset.conditionHasValidTrialAverageAllAlignsBases(:);
            cMask = pset.conditionIncludeMask;

            if ~any(cMask)
                tMinValidAllBasesByAlignCondition = nan(pset.nAlign, pset.nConditions);
                tMaxValidAllBasesByAlignCondition = nan(pset.nAlign, pset.nConditions);
            else
                tMinABC = pset.tMinValidByAlignBasisCondition;
                tMaxABC = pset.tMaxValidByAlignBasisCondition;
                basisValid = pset.basisValid;
                basisValid(basesMarkInvalid) = false;
                % but then reexpand this to have the full complement of
                % conditions, using NaNs for non-contributing conditions
                inflate = @(v) TensorUtils.squeezeDims(TensorUtils.inflateMaskedTensor(v, 3, cMask, NaN), 2);
                tMinValidAllBasesByAlignCondition = inflate(nanmax(tMinABC(:, basisValid, cMask), [], 2));
                tMaxValidAllBasesByAlignCondition = inflate(nanmin(tMaxABC(:, basisValid, cMask), [], 2));
            end
        end

        function list = listBasesConstrainingTimeWindowValid(pset, varargin)
            c = pset.listBasesConstrainingTimeWindowValidByAlign(varargin{:});
            list = unique(cat(1, c{:}));
        end

        function listByAlign = listBasesConstrainingTimeWindowValidByAlign(pset, varargin)
            p = inputParser();

            % either specify these
            p.addParameter('tMinByAlign', nanvec(pset.nAlign), @(x) isvector(x) && numel(x) == pset.nAlign);
            p.addParameter('tMaxByAlign', nanvec(pset.nAlign), @(x) isvector(x) && numel(x) == pset.nAlign);

            % or specify tMinByAlignCondition and tMaxBYALignCondition

            % or use this to allow only a certain percent of the
            p.addParameter('dropFractionPerCondition', 0.05, @isscalar);

            p.parse(varargin{:});

            c = pset.listBasesConstrainingTimeWindowValidByAlignCondition(...
                'tMinByAlignCondition', repmat(p.Results.tMinByAlign(:), 1, pset.nConditions), ...
                'tMaxByAlignCondition', repmat(p.Results.tMaxByAlign(:), 1, pset.nConditions), ...
                'dropFraction', p.Results.dropFractionPerCondition, ...
                p.Unmatched);

            listByAlign = cellvec(pset.nAlign);
            for iA = 1:pset.nAlign
                listByAlign{iA} = unique(cat(1, c{iA, :}));
            end
        end

        function v = get.tvecDataMean(pset)
            % generate on the fly, no caching
            v = cellvec(pset.nAlign);
            for iAlign = 1:pset.nAlign
                v{iAlign} = makecol(pset.tMinForDataMean(iAlign):pset.timeDelta:pset.tMaxForDataMean(iAlign));
            end
        end

        function v = get.tvecDataMeanForPlotting(pset)
            % generate on the fly, no caching
            v = cellvec(pset.nAlign);
            offsets = pset.getAlignPlottingTimeOffsets(pset.tvecDataMean);
            for iAlign = 1:pset.nAlign
                v{iAlign} = makecol(pset.tvecDataMean{iAlign} + offsets(iAlign));
            end
        end

        function off = get.offsetsTimeDataMeanForPlotting(pset)
            off = pset.getAlignPlottingTimeOffsets(pset.tvecDataMean);
        end

        function v = get.nTimeValidByAlignBasisCondition(pset)
            v = (pset.tMaxValidByAlignBasisCondition - pset.tMinValidByAlignBasisCondition) / pset.timeDelta + 1;
        end

        function v = get.alignValid(pset)
            v = ~isnan(pset.tMinForDataMean) & ~isnan(pset.tMaxForDataMean);
        end

        function v = get.nTimeDataMean(pset)
            v = makecol(cellfun(@numel, pset.tvecDataMean));
        end

        function pset = set.nTimeDataMean(pset, v)
            pset.odc = pset.odc.copy();
            pset.odc.nTimeDataMean = v;
        end

        function v = get.tMinForDataMean(pset)
            if ~pset.dataSourceManual
                v = pset.odc.tMinForDataMean;
                if isempty(v)
                    pset.buildTvecDataMean();
                    v = pset.odc.tMinForDataMean;
                end
            else
                v = pset.tMinForDataMeanManual;
            end
        end

        function pset = set.tMinForDataMean(pset, v)
            if ~pset.dataSourceManual
                pset.odc = pset.odc.copy();
                pset.odc.tMinForDataMean = v;
            else
                pset.tMinForDataMeanManual = v;
            end
        end

        function v = get.tMaxForDataMean(pset)
            if ~pset.dataSourceManual
                v = pset.odc.tMaxForDataMean;
                if isempty(v)
                    pset.buildTvecDataMean();
                    v = pset.odc.tMaxForDataMean;
                end
            else
                v = pset.tMaxForDataMeanManual;
            end
        end

        function pset = set.tMaxForDataMean(pset, v)
            if ~pset.dataSourceManual
                pset.odc = pset.odc.copy();
                pset.odc.tMaxForDataMean = v;
            else
                pset.tMaxForDataMeanManual = v;
            end
        end

        function v = get.dataValid(pset)
            if ~pset.dataSourceManual
                v = pset.odc.dataValid;
                if isempty(v)
                    % compute on demand here to save ourselves a build method
                    v = pset.dataNTrials > 0;
                    c = pset.odc;
                    c.dataValid = v;
                end
            else
                v = pset.dataValidManual;
            end
        end

        function pset = set.dataValid(pset, v)
            if ~pset.dataSourceManual
                pset.odc = pset.odc.copy();
                pset.odc.dataValid = v;
            else
                pset.dataValidManual = v;
            end
        end

        function v = get.dataMean(pset)
            if ~pset.dataSourceManual
                v = pset.odc.dataMean;
                if isempty(v)
                    pset.buildDataMean();
                    v = pset.odc.dataMean;
                end
            else
                v = pset.dataMeanManual;
            end
        end

        function pset = set.dataMean(pset, v)
            if ~pset.dataSourceManual
                pset.odc = pset.odc.copy();
                pset.odc.dataMean = v;
            else
                pset.dataMeanManual = v;
            end
        end

        function v = get.dataSem(pset)
            if ~pset.dataSourceManual
                v = pset.odc.dataSem;
                if isempty(v)
                    pset.buildDataMean();
                    v = pset.odc.dataSem;
                end
            else
                v = pset.dataSemManual;
            end
        end

        function pset = set.dataSem(pset, v)
            if ~pset.dataSourceManual
                pset.odc = pset.odc.copy();
                pset.odc.dataSem = v;
            else
                pset.dataSemManual = v;
            end
        end

        function v = get.dataNTrials(pset)
            if ~pset.dataSourceManual
                v = pset.odc.dataNTrials;
                if isempty(v)
                    % simply compute on demand here to save ourselves a build method
                    v = cellfun(@numel, pset.trialLists);
                    v(~pset.basisValid, :, :) = NaN;
                    c = pset.odc;
                    c.dataNTrials = v;
                end
            else
                v = pset.dataNTrialsManual;
            end
        end

        function pset = set.dataNTrials(pset, v)
            if ~pset.dataSourceManual
                pset.odc = pset.odc.copy();
                pset.odc.dataNTrials = v;
            else
                pset.dataNTrialsManual = v;
            end
        end


        function v = get.trialLists(pset)
            if ~pset.dataSourceManual
                v = pset.odc.trialLists;
                if isempty(v)
                    pset.buildTrialLists();
                    v = pset.odc.trialLists;
                end
            else
                v = pset.trialListsManual;
            end
        end

        function pset = set.trialLists(pset, v)
            if ~pset.dataSourceManual
                pset.odc = pset.odc.copy();
                pset.odc.trialLists = v;
            else
                pset.trialListsManual = v;
            end
        end

        function v = get.dataIntervalLow(pset)
            if ~pset.dataSourceManual
                v = pset.odc.dataIntervalLow;
                if isempty(v) && pset.hasDataRandomized
                    pset.buildDataRandomizedIntervals();
                    v = pset.odc.dataIntervalLow;
                end
            else
                v = pset.dataIntervalLowManual;
            end
        end

        function pset = set.dataIntervalLow(pset, v)
            if ~pset.dataSourceManual
                pset.odc = pset.odc.copy();
                pset.odc.dataIntervalLow = v;
            else
                pset.dataIntervalLowManual = v;
            end
        end

        function v = get.dataIntervalHigh(pset)
            if ~pset.dataSourceManual
                v = pset.odc.dataIntervalHigh;
                if isempty(v) && pset.hasDataRandomized
                    pset.buildDataRandomizedIntervals();
                    v = pset.odc.dataIntervalHigh;
                end
            else
                v = pset.dataIntervalHighManual;
            end
        end

        function pset = set.dataIntervalHigh(pset, v)
            if ~pset.dataSourceManual
                pset.odc = pset.odc.copy();
                pset.odc.dataIntervalHigh = v;
            else
                pset.dataIntervalHighManual = v;
            end
        end

        function v = get.dataDifferenceOfTrialsScaledNoiseEstimate(pset)
            if ~pset.dataSourceManual
                v = pset.odc.dataDifferenceOfTrialsScaledNoiseEstimate;
                if isempty(v)
                    pset.buildDataNoiseEstimate();
                    v = pset.odc.dataDifferenceOfTrialsScaledNoiseEstimate;
                end
            else
                v = pset.dataDifferenceOfTrialsScaledNoiseEstimateManual;
            end
        end

        function pset = set.dataDifferenceOfTrialsScaledNoiseEstimate(pset, v)
            if ~pset.dataSourceManual
                pset.odc = pset.odc.copy();
                pset.odc.dataDifferenceOfTrialsScaledNoiseEstimate = v;
            else
                pset.dataDifferenceOfTrialsScaledNoiseEstimateManual = v;
            end
        end

        function tf = get.hasDataByTrial(pset)
            tf = ~isempty(pset.dataByTrial);
        end

        function tf = get.hasCachedDataByTrial(pset)
            tf = ~isempty(pset.dataCachedSampledTrialsTensor);
        end

        % has one of the storeDataRandomized* methods been called to
        % populate dataMeanRandomized?
        function tf = get.hasDataRandomized(pset)
            tf = ~isempty(pset.dataMeanRandomized);
        end

        % number of randomized samples drawn when generating
        % dataMeanRandomized
        function n = get.nRandomSamples(pset)
            if ~pset.hasDataRandomized
                n = 0;
            else
                n = size(pset.dataMeanRandomized{1}, 4);
            end
        end

        function c = get.conditionsWithTrialsAllBasesAligns(pset)
            c = squeeze(all(all(pset.dataNTrials(:, pset.basisValid, :), 1), 2));
        end
    end

    % methods which set and apply the conditionDescriptor
    methods
        function pset = setConditionDescriptor(pset, cd, varargin)
            % update the conditionDescriptor for all bases within
            % and clear any generated condition average data
            p = inputParser();
            p.addParameter('suppressWarning', false, @islogical);
            p.parse(varargin{:});
            
            pset.warnIfNoArgOut(nargout);
            assert(ismember(class(cd), {'ConditionDescriptor', 'ConditionInfo'}), ...
                'Must be ConditionDescriptor instance');

            if isa(cd, 'ConditionInfo')
                cd = cd.fixAllValueLists().getConditionDescriptor();
            end

            assert(cd.allAxisValueListsManual, 'ConditionDescriptor must have manual axis value lists. Use .setAxisValueList or .fixValueListsByApplyingToTrialData');

            if pset.dataSourceManual
                assert(pset.conditionDescriptor.nConditions == cd.nConditions, ...
                    'Pset has manual data source, conditionDescriptor can only be replaced so as to preserve nConditions');
                if ~p.Results.suppressWarning
                    warning('Replacing ConditionDescriptor for PopulationTrajectorySet with manual data source. This will only change the labeling of conditions, not the extracted data');
                end
                
                % need to replace condition descriptor in alignsummaryData
                % too
                for i = 1:numel(pset.alignSummaryData)
                    pset.alignSummaryData{i} = pset.alignSummaryData{i}.setConditionDescriptor(cd);
                end
            end

            pset.conditionDescriptor = cd.getConditionDescriptor();

            pset = pset.applyConditionDescriptor();
        end

        function pset = applyConditionDescriptor(pset)
            % apply the condition descriptor to each trial data now and
            % store the resulting tdca
            pset.warnIfNoArgOut(nargout);

            prog = ProgressBar(pset.nDataSources, 'Grouping trials in data sources');
            conditionDescriptor = pset.conditionDescriptor;
            for iSrc = 1:pset.nDataSources
                pset.dataSources{iSrc} = pset.dataSources{iSrc}.setConditionDescriptor(conditionDescriptor);
                prog.update(iSrc);
            end
            prog.finish();

            % only trial averaging and align summary needs to be done again
            pset = pset.invalidateTrialAveragedData();
            pset = pset.invalidateAlignSummaryData();
        end
        
        function pset = flattenConditionAxes(pset)
            pset.warnIfNoArgOut(nargout);
            pset = pset.setConditionDescriptor(pset.conditionDescriptor.flattenAxes(), 'suppressWarning', true);
        end
        
        function pset = setConditionNames(pset, varargin)
            % setConditionNames(names, [namesShort])
            pset.warnIfNoArgOut(nargout);
            pset.conditionDescriptor = pset.conditionDescriptor.setConditionNames(varargin{:});
        end
    end

    % alignment: methods which directly update the align descriptor set of this pset
    methods
        function pset = setAlignDescriptorSet(pset, adSet)
            pset.warnIfNoArgOut(nargout);

            assert(~pset.dataSourceManual, 'PopulationTrajectorySets with manual data source cannot be realigned');

            if ~iscell(adSet)
                adSet = {adSet};
            end
            for i = 1:numel(adSet)
                if isa(adSet{i}, 'AlignInfo')
                    adSet{i} = AlignDescriptor.fromAlignDescriptor(adSet{i});
                end
            end
            assert(all(cellfun(@(x) isequal(class(x), 'AlignDescriptor') || ischar(x), ...
                adSet)), 'Must be AlignDescriptor instance or string');

            for i = 1:numel(adSet)
                if ischar(adSet{i})
                    adSet{i} = AlignDescriptor(adSet{i});
                end
            end

            % pre-pad all align descriptors based on spikeFilter for speed
            sf = pset.spikeFilter;
            for iA = 1:numel(adSet)
                adSet{iA} = adSet{iA}.pad([sf.preWindow sf.postWindow]);
            end

            pset.alignDescriptorSet = adSet;

            pset = pset.applyAlignDescriptorSet();
        end

        function pset = applyAlignDescriptorSet(pset)
            pset.warnIfNoArgOut(nargout);

            % align all data sources to the FIRST alignDescriptor
            % since we have to hold onto one anyway
            prog = ProgressBar(pset.nDataSources, 'Aligning data sources to each alignDescriptor');
            dataSources = pset.dataSources;
            nDataSources = pset.nDataSources;
            alignDescriptorSet = pset.alignDescriptorSet;

            for iSrc = 1:nDataSources
                dataSources{iSrc} = dataSources{iSrc}.align(alignDescriptorSet{:});
                prog.update(iSrc);
            end
            prog.finish();

            pset.dataSources = dataSources;

            % changing alignments invalidates everything
            pset = pset.invalidateCache();
        end

        function pset = filterAlign(pset, idx)
            if ~pset.dataSourceManual
                pset = pset.setAlignDescriptorSet(pset.alignDescriptorSet(idx));
            else
                % manually slice everything
                if ~isempty(pset.interAlignGaps)
                    idxVec = TensorUtils.vectorMaskToIndices(idx);
                    pset.interAlignGaps = pset.interAlignGaps(idxVec(1:end-1));
                end

                if ~isempty(pset.dataDifferenceOfTrialsScaledNoiseEstimate)
                    dsplit = TensorUtils.splitAlongDimension(pset.dataDifferenceOfTrialsScaledNoiseEstimate, 2, pset.nTimeDataMean);
                    dsplit = dsplit(idx);
                    pset.dataDifferenceOfTrialsScaledNoiseEstimate = cat(2, dsplit{:});
                end

                if ~isempty(pset.dataCachedSampledTrialsTensor)
                    dsplit = TensorUtils.splitAlongDimension(pset.dataCachedSampledTrialsTensor, 2, pset.nTimeDataMean);
                    dsplit = dsplit(idx);
                    pset.dataCachedSampledTrialsTensor = cat(2, dsplit{:});

                    dsplit = TensorUtils.splitAlongDimension(pset.dataCachedMeanExcludingSampledTrialsTensor, 2, pset.nTimeDataMean);
                    dsplit = dsplit(idx);
                    pset.dataCachedMeanExcludingSampledTrialsTensor = cat(2, dsplit{:});
                end

                pset.alignDescriptorSet = pset.alignDescriptorSet(idx);

                % must be aggregated before the align summary is truncated!
                pset.alignSummaryAggregated = pset.alignSummaryAggregated(idx);
                pset.alignSummaryData = pset.alignSummaryData(:, idx);

                if pset.hasDataByTrial
                    pset.dataByTrial = pset.dataByTrial(:, idx);
                    pset.dataByTrialCommonTimeGrouped = pset.dataByTrialCommonTimeGrouped(:, idx, :);
                    pset.tMinForDataByTrial = pset.tMinForDataByTrial(:, idx);
                    pset.tMaxForDataByTrial = pset.tMaxForDataByTrial(:, idx);
                    pset.tMinByTrial = pset.tMinByTrial(:, idx);
                    pset.tMaxByTrial = pset.tMaxByTrial(:, idx);
                end
                pset.tMinValidByAlignBasisCondition = pset.tMinValidByAlignBasisCondition(idx, :, :);
                pset.tMaxValidByAlignBasisCondition = pset.tMaxValidByAlignBasisCondition(idx, :, :);
                pset.tMinForDataMean = pset.tMinForDataMean(idx);
                pset.tMaxForDataMean = pset.tMaxForDataMean(idx);
                pset.dataMean = pset.dataMean(idx);
                pset.dataSem = pset.dataSem(idx);
                pset.dataNTrials = pset.dataNTrials(idx, :, :);
                pset.dataValid = pset.dataValid(idx, :, :);

                if pset.hasDataRandomized
                    pset.dataMeanRandomized = pset.dataMeanRandomized(idx);
                    pset.dataSemRandomized = pset.dataSemRandomized(idx);
                    pset.dataNTrialsRandomized = pset.dataNTrialsRandomized(idx, :, :);
                    pset.dataIntervalLow = pset.dataIntervalLow(idx);
                    pset.dataIntervalHigh = pset.dataIntervalHigh(idx);

                    if ~isempty(pset.dataDifferenceOfTrialsScaledNoiseEstimate)
                        dsplit = TensorUtils.splitAlongDimension(pset.dataDifferenceOfTrialsScaledNoiseEstimateRandomized, 2, pset.nTimeDataMean);
                        dsplit = dsplit(idx);
                        pset.dataDifferenceOfTrialsScaledNoiseEstimateRandomized = cat(2, dsplit{:});
                    end
                end
            end
        end
    end

    % manual time reslicing: converts to manual data source pset and
    % selects along time axis
    methods
        function psetManual = getAsManual(pset)
            if pset.dataSourceManual
                psetManual = pset;
            else
                psetManual = PopulationTrajectorySetBuilder.convertToManualWithSingleTrialData(pset);
            end
        end

        function psetManual = getAsManualTrialAveraged(pset, varargin)
            p = inputParser();
            p.addParameter('includeDiffTrialsNoise', true, @islogical); % this can be slow so we make it optional
            p.parse(varargin{:});

            if pset.dataSourceManual
                psetManual = pset;
            else
                psetManual = PopulationTrajectorySetBuilder.convertToManualWithTrialAveragedData(pset, p.Results);
            end
        end

        function psetSliced = manualSliceOrExpandTimeWindow(pset, tMinByAlign, tMaxByAlign)
            % convert to a manual pset, then manually slice timepoints
            % if tMinByAlign and tMaxByAlign exceed the current time
            % bounds, the time window will be expanded to reflect this

            % TODO adjust alignSummary data to reflect the slicing?
            assert(numel(tMinByAlign) == pset.nAlign, 'tMinByAlign must be vector with length nAlign');
            assert(numel(tMaxByAlign) == pset.nAlign, 'tMaxByAlign must be vector with length nAlign');

            pb = PopulationTrajectorySetBuilder.copyFromPopulationTrajectorySet(pset);

            % manually alter the align descriptors to truncate around zero
            for iAlign = 1:pset.nAlign
                pb.alignDescriptorSet{iAlign} = pb.alignDescriptorSet{iAlign}.windowAroundZero(...
                    tMinByAlign(iAlign), tMaxByAlign(iAlign));
            end

            if pset.hasDataByTrial
                prog = ProgressBar(pset.nBases, 'Slicing dataByTrial');
                tvecCell = pset.tvecDataByTrial;
                for iBasis = 1:pset.nBases
                    prog.update(iBasis);
                    for iAlign = 1:pset.nAlign

                        % slice data by trial
                        tvecCurrent = tvecCell{iBasis, iAlign};
                        tvecNew = tMinByAlign(iAlign):pset.timeDelta:tMaxByAlign(iAlign);
                        pb.dataByTrial{iBasis, iAlign} = TensorUtils.sliceOrExpandToAlignTimeVector(tvecCurrent, pb.dataByTrial{iBasis, iAlign}, tvecNew, 2);

                        pb.tMinForDataByTrial(iBasis, iAlign) = tMinByAlign(iAlign);
                        pb.tMaxForDataByTrial(iBasis, iAlign) = tMaxByAlign(iAlign);

                        % also adjust the tMinByTrial and tMaxByTrial of valid
                        % time points each trial
                        pb.tMinByTrial{iBasis, iAlign} = max(tMinByAlign(iAlign), ...
                            pb.tMinByTrial{iBasis, iAlign});
                        pb.tMaxByTrial{iBasis, iAlign} = min(tMaxByAlign(iAlign), ...
                            pb.tMaxByTrial{iBasis, iAlign});
                    end
                end
                prog.finish();
            end

            % adjust time stats for data mean
            for iAlign = 1:pset.nAlign
                pb.tMinValidByAlignBasisCondition(iAlign, :, :) = max(tMinByAlign(iAlign), ...
                    pb.tMinValidByAlignBasisCondition(iAlign, :, :));
                pb.tMaxValidByAlignBasisCondition(iAlign, :, :) = min(tMaxByAlign(iAlign), ...
                    pb.tMaxValidByAlignBasisCondition(iAlign, :, :));

                pb.tMinForDataMean(iAlign) = tMinByAlign(iAlign);
                pb.tMaxForDataMean(iAlign) = tMaxByAlign(iAlign);
            end

            % slice dataByMean
            %             tmaskByAlign = cellvec(pset.nAlign);
            for iAlign = 1:pset.nAlign
                % build masks used below to slice dataMean
                tvecCurrent = pset.tvecDataMean{iAlign};
                tvecNew = tMinByAlign(iAlign):pset.timeDelta:tMaxByAlign(iAlign);
                pb.dataMean{iAlign} = TensorUtils.sliceOrExpandToAlignTimeVector(tvecCurrent, pb.dataMean{iAlign}, tvecNew, 3);
                pb.dataSem{iAlign} = TensorUtils.sliceOrExpandToAlignTimeVector(tvecCurrent, pb.dataSem{iAlign}, tvecNew, 3);

                if pset.hasDataRandomized
                    pb.dataMeanRandomized{iAlign} = TensorUtils.sliceOrExpandToAlignTimeVector(tvecCurrent, pb.dataMeanRandomized{iAlign}, tvecNew, 3);
                    pb.dataSemRandomized{iAlign} = TensorUtils.sliceOrExpandToAlignTimeVector(tvecCurrent, pb.dataSemRandomized{iAlign}, tvecNew, 3);
                end
            end

            nPerAlign = cellfun(@numel, pset.tvecDataMean);

            % slice dataDifferenceOfTrialsScaledNoiseEstimate
            if ~isempty(pb.dataDifferenceOfTrialsScaledNoiseEstimate)
                diffTensor = TensorUtils.splitAlongDimension(pb.dataDifferenceOfTrialsScaledNoiseEstimate, 2, nPerAlign);
                if pset.hasDataRandomized
                    diffTensorRandomized = TensorUtils.splitAlongDimension(pb.dataDifferenceOfTrialsScaledNoiseEstimateRandomized, 2, nPerAlign);
                end
                for iAlign = 1:pset.nAlign
                    % build masks used below to slice dataMean
                    tvecCurrent = pset.tvecDataMean{iAlign};
                    tvecNew = tMinByAlign(iAlign):pset.timeDelta:tMaxByAlign(iAlign);
                    diffTensor{iAlign} = TensorUtils.sliceOrExpandToAlignTimeVector(tvecCurrent, diffTensor{iAlign}, tvecNew, 2);
                    if pset.hasDataRandomized
                        diffTensorRandomized{iAlign} = TensorUtils.sliceOrExpandToAlignTimeVector(tvecCurrent, diffTensorRandomized{iAlign}, tvecNew, 2);
                    end
                end

                pb.dataDifferenceOfTrialsScaledNoiseEstimate = cat(2, diffTensor{:});
                if pset.hasDataRandomized
                    pb.dataDifferenceOfTrialsScaledNoiseEstimateRandomized = cat(2, diffTensorRandomized{:});
                end
            end

            % slice dataCachedSampledTrialsTensor
            if ~isempty(pset.dataCachedSampledTrialsTensor)
                split_dataCachedSampledTrialsTensor = TensorUtils.splitAlongDimension(pb.dataCachedSampledTrialsTensor, 2, nPerAlign);
                split_dataCachedMeanExcludingSampledTrialsTensor = TensorUtils.splitAlongDimension(pb.dataCachedMeanExcludingSampledTrialsTensor, 2, nPerAlign);

                for iAlign = 1:pset.nAlign
                    % build masks used below to slice dataMean
                    tvecCurrent = pset.tvecDataMean{iAlign};
                    tvecNew = tMinByAlign(iAlign):pset.timeDelta:tMaxByAlign(iAlign);
                    split_dataCachedSampledTrialsTensor{iAlign} = TensorUtils.sliceOrExpandToAlignTimeVector(tvecCurrent, split_dataCachedSampledTrialsTensor{iAlign}, tvecNew, 2);
                    split_dataCachedMeanExcludingSampledTrialsTensor{iAlign} = TensorUtils.sliceOrExpandToAlignTimeVector(tvecCurrent, split_dataCachedMeanExcludingSampledTrialsTensor{iAlign}, tvecNew, 2);
                end

                pb.dataCachedSampledTrialsTensor = cat(2, split_dataCachedSampledTrialsTensor{:});
                pb.dataCachedMeanExcludingSampledTrialsTensor = cat(2, split_dataCachedMeanExcludingSampledTrialsTensor{:});

                %                 tmaskCombined = cat(1, tmaskByAlign{:});
                %                 pb.dataCachedSampledTrialsTensor = pb.dataCachedSampledTrialsTensor(:, tmaskCombined, :, :);
                %                 pb.dataCachedMeanExcludingSampledTrialsTensor = pb.dataCachedMeanExcludingSampledTrialsTensor(:, tmaskCombined, :, :);
            end
            if pset.hasDataByTrial
                psetSliced = pb.buildManualWithSingleTrialData();
            else
                psetSliced = pb.buildManualWithTrialAveragedData();
            end
        end
    end

    methods % Update ConditionDescriptor and AlignDescriptor appearances without invalidating everything
        function pset = setConditionAppearanceFn(pset, fn)
            % update the conditionDescriptor appearanceFn
            % we apply this to all bases within because it is fast, but
            % this is mostly for convenience for the user who grabs a trial
            % data from within the pset. we don't use the appearances from
            % within the trialData directly
            pset.warnIfNoArgOut(nargout);

            % this is the essential part
            pset.conditionDescriptor.appearanceFn = fn;

            % this is for convenience / avoiding confusion
            prog = ProgressBar(pset.nDataSources, 'Updating condition appearanceFn in data sources');
            for iSrc = 1:pset.nDataSources
                pset.dataSources{iSrc} = pset.dataSources{iSrc}.setConditionAppearanceFn(fn);
                prog.update(iSrc);
            end
            prog.finish();
        end

        function pset = setInterAlignGap(pset, gaps)
            % set .interAlignGaps, which represent the time gaps between
            % successive alignments, mainly when plotting
            pset.warnIfNoArgOut(nargout);

            if pset.nAlign < 2
                error('Inter alignment gap not valid when only one align present');
            end
            if isscalar(gaps)
                gaps = repmat(gaps, pset.nAlign - 1, 1);
            else
                assert(numel(gaps) == pset.nAlign - 1, 'Gaps must be scalar or be length nAlign-1');
            end

            pset.interAlignGaps = gaps;

            % this is for convenience / avoiding confusion
            prog = ProgressBar(pset.nDataSources, 'Updating condition appearanceFn in data sources');
            for iSrc = 1:pset.nDataSources
                pset.dataSources{iSrc} = pset.dataSources{iSrc}.setInterAlignGap(gaps);
                prog.update(iSrc);
            end
            prog.finish();
        end

        function pset = setStartAppearanceForAlign(pset, alignInd, varargin)
            % update this AppearanceSpec in alignDescriptorSet{ind}
            % we apply this to all bases within because it is fast, but
            % this is mostly for convenience for the user who grabs a trial
            % data from within the pset. we don't use the appearances from
            % within the trialData directly
            pset.warnIfNoArgOut(nargout);

            % this is essential
            pset.alignDescriptorSet{alignInd} = ...
                pset.alignDescriptorSet{alignInd}.setStartAppearance(varargin{:});

            % this is for convenience
            prog = ProgressBar(pset.nDataSources, 'Updating align appearance in each data source');
            for iSrc = 1:pset.nDataSources
                % update the align appearance but keep the active alignment 1
                % to maintain consistency
                prog.update(iSrc);
                pset.dataSources{iSrc} = ...
                    pset.dataSources{iSrc}.useAlign(alignInd).setStartAppearance(varargin{:}).useAlign(1);
            end
            prog.finish();
        end

        function pset = setStopAppearanceForAlign(pset, alignInd, varargin)
            % update this AppearanceSpec in alignDescriptorSet{ind}
            % we apply this to all bases within because it is fast, but
            % this is mostly for convenience for the user who grabs a trial
            % data from within the pset. we don't use the appearances from
            % within the trialData directly
            pset.warnIfNoArgOut(nargout);

            % this is essential
            pset.alignDescriptorSet{alignInd} = ...
                pset.alignDescriptorSet{alignInd}.setStopAppearance(varargin{:});

            % this is for convenience
            prog = ProgressBar(pset.nDataSources, 'Updating align appearance in each data source');
            for iSrc = 1:pset.nDataSources
                % update the align appearance but keep the active alignment 1
                % to maintain consistency
                prog.update(iSrc);
                pset.dataSources{iSrc} = ...
                    pset.dataSources{iSrc}.useAlign(alignInd).setStopAppearance(varargin{:}).useAlign(1);
            end
            prog.finish();
        end

        function pset = setZeroAppearanceForAlign(pset, alignInd, varargin)
            % update this AppearanceSpec in alignDescriptorSet{ind}
            % we apply this to all bases within because it is fast, but
            % this is mostly for convenience for the user who grabs a trial
            % data from within the pset. we don't use the appearances from
            % within the trialData directly
            pset.warnIfNoArgOut(nargout);

            % this is essential
            pset.alignDescriptorSet{alignInd} = ...
                pset.alignDescriptorSet{alignInd}.setZeroAppearance(varargin{:});

            % this is for convenience
            prog = ProgressBar(pset.nDataSources, 'Updating align appearance in each data source');
            for iSrc = 1:pset.nDataSources
                % update the align appearance but keep the active alignment 1
                % to maintain consistency
                prog.update(iSrc);
                pset.dataSources{iSrc} = ...
                    pset.dataSources{iSrc}.useAlign(alignInd).setZeroAppearance(varargin{:}).useAlign(1);
            end
            prog.finish();
        end

        function pset = setMarkAppearanceForAlign(pset, alignInd, varargin)
            % update this AppearanceSpec in alignDescriptorSet{ind}
            % we apply this to all bases within because it is fast, but
            % this is mostly for convenience for the user who grabs a trial
            % data from within the pset. we don't use the appearances from
            % within the trialData directly
            pset.warnIfNoArgOut(nargout);

            % this is essential
            pset.alignDescriptorSet{alignInd} = ...
                pset.alignDescriptorSet{alignInd}.setMarkAppearance(varargin{:});

            % this is for convenience
            prog = ProgressBar(pset.nDataSources, 'Updating align appearance in each data source');
            for iSrc = 1:pset.nDataSources
                % update the align appearance but keep the active alignment 1
                % to maintain consistency
                prog.update(iSrc);
                pset.dataSources{iSrc} = ...
                    pset.dataSources{iSrc}.useAlign(alignInd).setMarkAppearance(varargin{:}).useAlign(1);
            end
            prog.finish();
        end

        function pset = setIntervalAppearanceForAlign(pset, alignInd, varargin)
            % update this AppearanceSpec in alignDescriptorSet{ind}
            % we apply this to all bases within because it is fast, but
            % this is mostly for convenience for the user who grabs a trial
            % data from within the pset. we don't use the appearances from
            % within the trialData directly
            pset.warnIfNoArgOut(nargout);

            % this is essential
            pset.alignDescriptorSet{alignInd} = ...
                pset.alignDescriptorSet{alignInd}.setIntervalAppearance(varargin{:});

            % this is for convenience
            prog = ProgressBar(pset.nDataSources, 'Updating align appearance in each data source');
            for iSrc = 1:pset.nDataSources
                % update the align appearance but keep the active alignment 1
                % to maintain consistency
                prog.update(iSrc);
                pset.dataSources{iSrc} = ...
                    pset.dataSources{iSrc}.useAlign(alignInd).setIntervalAppearance(varargin{:}).useAlign(1);
            end
            prog.finish();
        end
    end

    methods % Translation / normalization
        function pset = applyTranslationNormalization(pset, trNorm)
            pset.warnIfNoArgOut(nargout);

            % only allow a single translation / normalization for
            % simplicity.
            if ~isempty(pset.translationNormalization)
                % Translation / normalization already applied, combine it
                % with this new one
                combined = pset.translationNormalization.combineWith(trNorm);
                pset.translationNormalization = combined;
            else
                pset.translationNormalization = trNorm;
            end

            cellApplyToDataFn = @(data) cellfun(@trNorm.applyTranslationNormalizationToData, ...
                data, 'UniformOutput', false);

            cellApplyNormOnlyToDataFn = @(data) cellfun(@trNorm.applyNormalizationToData, ...
                data, 'UniformOutput', false);

            if pset.dataSourceManual
                % for manual data, we apply this now to all data stored
                % manually since it will not be regenerated later
                if ~isempty(pset.dataByTrial)
                    pset.dataByTrial = trNorm.applyTranslationNormalizationToData(pset.dataByTrial);
                end
                if ~isempty(pset.dataByTrialCommonTimeGrouped)
                    pset.dataByTrialCommonTimeGrouped = trNorm.applyTranslationNormalizationToData(pset.dataByTrialCommonTimeGrouped);
                end
                if ~isempty(pset.dataMean)
                    pset.dataMean = cellApplyToDataFn(pset.dataMean);
                end
                if ~isempty(pset.dataSem)
                    pset.dataSem = cellApplyNormOnlyToDataFn(pset.dataSem);
                end
                if ~isempty(pset.dataIntervalHigh)
                    pset.dataIntervalHigh = cellApplyToDataFn(pset.dataIntervalHigh);
                end
                if ~isempty(pset.dataIntervalLow)
                    pset.dataIntervalLow = cellApplyToDataFn(pset.dataIntervalLow);
                end
                if ~isempty(pset.dataDifferenceOfTrialsScaledNoiseEstimate)
                    % since this is a difference between pairs of trials,
                    % we normalize here only
                    pset.dataDifferenceOfTrialsScaledNoiseEstimate = ...
                        trNorm.applyNormalizationToData(pset.dataDifferenceOfTrialsScaledNoiseEstimate);
                end
            else
                % for auto-computed data, we can check whether the data has
                % been already computed (by checking the odc properties).
                % if so we can do the transformation to save time.
                % otherwise, we can defer until the buildData* methods
                % apply the translation / normalization
                %
                % It's not necessary to invalidate everything if we're careful about making
                % updates to all derived quantities here, but invalidating
                % is less prone to bugs

                if ~isempty(pset.odc.dataByTrial)
                    pset.dataByTrial = trNorm.applyTranslationNormalizationToData(pset.dataByTrial);
                end
                if ~isempty(pset.odc.dataByTrialCommonTimeGrouped)
                    pset.dataByTrialCommonTimeGrouped = trNorm.applyTranslationNormalizationToData(pset.dataByTrialCommonTimeGrouped);
                end
                if ~isempty(pset.odc.dataMean)
                    pset.dataMean = cellApplyToDataFn(pset.dataMean);
                end
                if ~isempty(pset.odc.dataSem)
                    pset.dataSem = cellApplyNormOnlyToDataFn(pset.dataSem);
                end
                if ~isempty(pset.odc.dataIntervalHigh)
                    pset.dataIntervalHigh = cellApplyToDataFn(pset.dataIntervalHigh);
                end
                if ~isempty(pset.odc.dataIntervalLow)
                    pset.dataIntervalLow = cellApplyToDataFn(pset.dataIntervalLow);
                end
                if ~isempty(pset.odc.dataDifferenceOfTrialsScaledNoiseEstimate)
                    % since this is a difference between pairs of trials,
                    % we normalize here only
                    pset.dataDifferenceOfTrialsScaledNoiseEstimate = trNorm.applyNormalizationToData(pset.dataDifferenceOfTrialsScaledNoiseEstimate);
                end
            end

            if ~isempty(pset.dataCachedSampledTrialsTensor)
                pset.dataCachedSampledTrialsTensor = trNorm.applyTranslationNormalizationToData(pset.dataCachedSampledTrialsTensor);
                pset.dataCachedMeanExcludingSampledTrialsTensor = trNorm.applyTranslationNormalizationToData(pset.dataCachedMeanExcludingSampledTrialsTensor);
            end

            % scale randomized data too
            if pset.hasDataRandomized
                pset.dataMeanRandomized = cellApplyToDataFn(pset.dataMeanRandomized);
                pset.dataSemRandomized = cellApplyNormOnlyToDataFn(pset.dataSemRandomized);
                if ~isempty(pset.odc.dataDifferenceOfTrialsScaledNoiseEstimate)
                    pset.dataDifferenceOfTrialsScaledNoiseEstimateRandomized = ...
                        trNorm.applyNormalizationToData(pset.dataDifferenceOfTrialsScaledNoiseEstimateRandomized);
                end
            end
        end

        function pset = clearTranslationNormalization(pset)
            pset.warnIfNoArgOut(nargout);

            if isempty(pset.translationNormalization)
                % No translation / normalization applied
                return;
            end

            trNorm = pset.translationNormalization;

            if pset.dataSourceManual
                % for manual data, we reverse this now to all data stored
                % manually since it will not be regenerated later
                if ~isempty(pset.dataByTrial)
                    pset.dataByTrial = trNorm.undoTranslationNormalizationToData(pset.dataByTrial);
                end
                if ~isempty(pset.dataByTrialCommonTimeGrouped)
                    pset.dataByTrialCommonTimeGrouped = trNorm.undoTranslationNormalizationToData(pset.dataByTrialCommonTimeGrouped);
                end
                if ~isempty(pset.dataMean)
                    pset.dataMean = cellfun(@trNorm.undoTranslationNormalizationToData, pset.dataMean, 'UniformOutput', false);
                end
                if ~isempty(pset.dataSem)
                    pset.dataSem = cellfun(@trNorm.undoNormalizationToData, pset.dataSem, 'UniformOutput', false);
                end
                if ~isempty(pset.dataIntervalHigh)
                    pset.dataIntervalHigh = cellfun(@trNorm.undoTranslationNormalizationToData, pset.dataIntervalHigh, 'UniformOutput', false);
                end
                if ~isempty(pset.dataIntervalLow)
                    pset.dataIntervalLow = cellfun(@trNorm.undoTranslationNormalizationToData, pset.dataIntervalLow, 'UniformOutput', false);
                end
                if ~isempty(pset.dataDifferenceOfTrialsScaledNoiseEstimate)
                    % since this is a difference between pairs of trials,
                    % we normalize here only
                    pset.dataDifferenceOfTrialsScaledNoiseEstimate = trNorm.undoNormalizationToData(pset.dataDifferenceOfTrialsScaledNoiseEstimate);
                end
            else
                % for auto-computed data, we can check whether the data has
                % been already computed (by checking the odc properties).
                % if so we can do the transformation to save time later.
                % otherwise, we can defer until the buildData* methods
                % apply the translation / normalization
                if ~isempty(pset.odc.dataByTrial)
                    pset.dataByTrial = trNorm.undoTranslationNormalizationToData(pset.dataByTrial);
                end
                if ~isempty(pset.odc.dataByTrialCommonTimeGrouped)
                    pset.dataByTrialCommonTimeGrouped = trNorm.undoTranslationNormalizationToData(pset.dataByTrialCommonTimeGrouped);
                end
                if ~isempty(pset.odc.dataMean)
                    pset.dataMean = cellfun(@trNorm.undoTranslationNormalizationToData, pset.dataMean, 'UniformOutput', false);
                end
                if ~isempty(pset.odc.dataSem)
                    pset.dataSem = cellfun(@trNorm.undoNormalizationToData, pset.dataSem, 'UniformOutput', false);
                end
                if ~isempty(pset.odc.dataIntervalHigh)
                    pset.dataIntervalHigh = cellfun(@trNorm.undoTranslationNormalizationToData, pset.dataIntervalHigh, 'UniformOutput', false);
                end
                if ~isempty(pset.odc.dataIntervalLow)
                    pset.dataIntervalLow = cellfun(@trNorm.undoTranslationNormalizationToData, pset.dataIntervalLow, 'UniformOutput', false);
                end
                if ~isempty(pset.odc.dataDifferenceOfTrialsScaledNoiseEstimate)
                    % since this is a difference between pairs of trials,
                    % we normalize here only
                    pset.dataDifferenceOfTrialsScaledNoiseEstimate = trNorm.undoNormalizationToData(pset.dataDifferenceOfTrialsScaledNoiseEstimate);
                end

                if ~isempty(pset.dataCachedSampledTrialsTensor)
                    pset.dataCachedSampledTrialsTensor = trNorm.undoTranslationNormalizationToData(pset.dataCachedSampledTrialsTensor);
                    pset.dataCachedMeanExcludingSampledTrialsTensor = trNorm.undoTranslationNormalizationToData(pset.dataCachedMeanExcludingSampledTrialsTensor);
                end

                % not necessary to invalidate if we're careful about making
                % updates to all derived quantities here.
                %pset = pset.invalidateTrialAveragedData();
            end

            % scale randomized data too
            if pset.hasDataRandomized
                pset.dataMeanRandomized = cellfun(@trNorm.undoTranslationNormalizationToData, pset.dataMeanRandomized, 'UniformOutput', false);
                pset.dataSemRandomized = cellfun(@trNorm.undoNormalizationToData, pset.dataSemRandomized, 'UniformOutput', false);
                if ~isempty(pset.odc.dataDifferenceOfTrialsScaledNoiseEstimate)
                    pset.dataDifferenceOfTrialsScaledNoiseEstimateRandomized = ...
                        trNorm.undoNormalizationToData(pset.dataDifferenceOfTrialsScaledNoiseEstimateRandomized);
                end
            end

            pset.translationNormalization = [];
        end

        function [pset, tn] = translateNormalize(pset, offsetByBasis, normalizationByBasis, varargin)
            pset.warnIfNoArgOut(nargout);

            if any(normalizationByBasis == 0)
                warning('Replacing normalization by 0 with 1');
                normalizationByBasis(normalizationByBasis == 0) = 1;
            end
            tn = StateSpaceTranslationNormalization.buildManual(offsetByBasis, normalizationByBasis, varargin{:});
            pset = pset.applyTranslationNormalization(tn);
        end

        function [pset, tn] = translate(pset, offsetByBasis, varargin)
            pset.warnIfNoArgOut(nargout);
            [pset, tn] = pset.translateNormalize(offsetByBasis, onesvec(pset.nBases), varargin{:});
        end

        function [pset, tn] = normalize(pset, normalizationByBasis, varargin)
            pset.warnIfNoArgOut(nargout);
            [pset, tn] = pset.translateNormalize(zerosvec(pset.nBases), normalizationByBasis, varargin{:});
        end

        function [pset, tn] = meanSubtractBases(pset, varargin)
            pset.warnIfNoArgOut(nargout);
            [pset, tn] = pset.translate(-pset.computeMeanByBasis(varargin{:}), 'translationDescription', 'mean-subtracted');
        end

        function [pset, tn] = normalizeBasesByStd(pset, varargin)
            p = inputParser();
            p.addParameter('denominatorOffset', 0, @isscalar); % x = x / (std(x) + offset)
            p.KeepUnmatched = true;
            p.parse(varargin{:});
            pset.warnIfNoArgOut(nargout);
            if p.Results.denominatorOffset ~= 0
                desc = 'soft std-normalized';
            else
                desc = 'std-normalized';
            end
            [pset, tn] = pset.normalize(1 ./ (pset.computeStdByBasis(p.Unmatched) + p.Results.denominatorOffset), 'normalizationDescription', desc);
        end

        function [pset, tn] = normalizeBasesByRange(pset, varargin)
            p = inputParser();
            p.addParameter('denominatorOffset', 0, @isscalar); % x = x / (std(x) + offset)
            p.KeepUnmatched = true;
            p.parse(varargin{:});
            pset.warnIfNoArgOut(nargout);
            if p.Results.denominatorOffset ~= 0
                desc = 'soft range-normalized';
            else
                desc = 'range-normalized';
            end

            [pset, tn] = pset.normalize(1 ./ (pset.computeRangeByBasis(p.Unmatched) + p.Results.denominatorOffset), 'normalizationDescription', desc);
        end

        function [pset, tn] = zscoreByBasis(pset, varargin)
            pset.warnIfNoArgOut(nargout);
            [pset, tn] = pset.translateNormalize(-pset.computeMeanByBasis(varargin{:}), pset.computeStdByBasis(varargin{:}), ...
                'translationDescription', 'mean-subtracted', ...
                'normalizationDescription', 'std-normalized');
        end

        function pset = normalizeBasesSoftRange(pset, alpha, varargin)
            pset.warnIfNoArgOut(nargout);

            tr = SoftRangeNormalization.buildFromPopulationTrajectorySet(pset, alpha, varargin{:});
            pset = pset.applyTranslationNormalization(tr);
        end
    end

    % build methods for the odc properties, each must store results
    % directly into the odc (without copying first, which allows the
    % results to persist)
    methods
        function [src, chName] = getDataSourceForBasis(pset, iBasis)
            % return the data source which provided that data for basis
            % iBasis
            assert(isscalar(iBasis));
            src = pset.dataSources{pset.basisDataSourceIdx(iBasis)};
            chName = pset.basisDataSourceChannelNames{iBasis};
        end

        function idxBases = getBasisIdxForDataSource(pset, iSrc)
            assert(isscalar(iSrc));
            idxBases = find(pset.basisDataSourceIdx == iSrc);
        end

        function [permValid, permCause] = getPermanentValid(pset)
            permValid = pset.basisValidManual;
            if isempty(permValid)
                permValid = truevec(pset.nBases);
            end
            permCause = pset.basisInvalidCauseManual;
            if isempty(permCause)
                permCause = cellstrvec(pset.nBases);
            end

            emptyMask = cellfun(@isempty, permCause);
            permCause(~permValid & emptyMask) = {'marked invalid permanently'};
            permCause(permValid) = {''};
        end

        function [tempValid, tempCause] = getTemporaryValid(pset)
            tempValid = pset.basisValidTemporary;
            if isempty(tempValid)
                tempValid = truevec(pset.nBases);
            end
            permValid = pset.getPermanentValid();
            tempValid(~permValid) = true; % don't count permanently invalid as temp invalid

            tempCause = pset.basisInvalidCauseTemporary;
            if isempty(tempCause)
                tempCause = cellstrvec(pset.nBases);
            end

            % now mark additional bases temporarily invalid that have no
            % valid trial averages for any condition or align
            basesEmpty = tempValid & permValid & ~makecol(any(any(pset.hasValidTrialAverageByAlignBasisCondition, 1), 3));
            tempValid(basesEmpty) = false;
            tempCause(basesEmpty) = {'basis has no valid trial averages for any align./ condition'};

            emptyMask = cellfun(@isempty, tempCause);
            tempCause(~tempValid & emptyMask) = {'marked invalid permanently'};
            tempCause(tempValid) = {''};
        end
    end

    methods(Hidden) % internal build methods that write directly to ODC
        function buildBasisNamesUnits(pset)
            % generate basis names by concatenating the trial data source
            % name and channel name

            [basisNames, basisUnits] = deal(cellvec(pset.nBases));
            for iBasis = 1:pset.nBases
                td = pset.dataSources{pset.basisDataSourceIdx(iBasis)};
                tdName = td.datasetName;
                chName = pset.basisDataSourceChannelNames{iBasis};

                if ~isempty(tdName)
                    basisNames{iBasis} = sprintf('%s %s', tdName, chName);
                else
                    basisNames{iBasis} = chName;
                end

                % this call works for unit names as well
                basisUnits{iBasis} = td.getChannelUnitsPrimary(chName);
            end

            % convert the basis units as specified by the
            % translationNormalization
            if ~isempty(pset.translationNormalization)
                basisUnits = pset.translationNormalization.convertBasisUnits(basisUnits);
            end

            % we're modifying the odc handle class here
            c = pset.odc;
            c.basisNames = basisNames;
            c.basisUnits = basisUnits;
        end

        function buildBasisValid(pset)
            [permValid, permCause] = pset.getPermanentValid();
            [tempValid, tempCause] = pset.getTemporaryValid();

            valid = permValid & tempValid;

            % take permanent cause first, then temporary cause if not
            % permanently invalid
            cause = permCause;
            cause(~permValid) = cellfun(@(x) ['Permanent: ' x], cause(~permValid), 'UniformOutput', false);

            mask = permValid & ~tempValid;
            cause(mask) = cellfun(@(x) ['Temporary: ' x], tempCause(mask), 'UniformOutput', false);

            c = pset.odc; % this notation makes explicit that we're manipulating the internal handle
            c.basisValid = valid;
            c.basisInvalidCause = cause;
        end

        function buildDataByTrial(pset)
            % stores dataByTrial, tMinByTrial, and tMaxByTrial in odc
            % This method fetches the aligned data for EVERY trial in
            % each data source, for each alignment. It does NOT consider
            % the condition grouping, allowing this to be handled later.
            % It stores this data as a matrix, whose time vector is given
            % by the widest time vector along any trial. Missing samples in
            % this matrix are NaNs.

            if pset.dataSourceManual
                return;
            end

            [dataByTrial, tMinByTrial, tMaxByTrial] = ...
                deal(cell(pset.nBases, pset.nAlign));

            [tMinForDataByTrial, tMaxForDataByTrial] = deal(nan(pset.nBases, pset.nAlign));

            % alignSummary instances are built by dataSource, so the
            % basis to alignSummary lookup is the same as the basis to dataSource lookup
            %             basisAlignSummaryLookup = pset.basisDataSourceIdx;
            %             alignSummaryData = cell(pset.nDataSources, pset.nAlign);

            dataSourcesByBasis = pset.dataSources(pset.basisDataSourceIdx);
            basisDataSourceChannelNames = pset.basisDataSourceChannelNames; %#ok<*PROP>
            nAlign = pset.nAlign;
            nBases = pset.nBases;
            spikeFilter = pset.spikeFilter;

            isSpikeChannel = false(pset.nBases, 1);

            prog = ProgressBar(pset.nBases, 'Extracting aligned data by basis');
            for iBasis = 1:nBases
                prog.update(iBasis);
                % request the specified aligned analog channel from the
                % specified data source.spikeFilter
                src = dataSourcesByBasis{iBasis};
                chName = basisDataSourceChannelNames{iBasis};

                % unapply the condition descriptor so that we can grab
                % all trials in this call, even the ones that would be
                % marked invalid by this condition info. Manually
                % invalid trials will still not be considered.
                src = src.resetConditionInfo();

                for iAlign = 1:nAlign
                    % mark this align as active
                    src = src.useAlign(iAlign);

                    % currently will request either analog trials or
                    % filtered spike rates channel
                    if src.hasAnalogChannel(chName)
                        % use the specs from the spikeFilter
                        [dataByTrial{iBasis, iAlign}, tvec] = src.getAnalogAsMatrix(chName, ...
                            'timeDelta', spikeFilter.timeDelta, 'resampleMethod', spikeFilter.resampleMethod, ...
                            'binAlignmentMode', spikeFilter.binAlignmentMode);
                        isSpikeChannel(iBasis) = false;

                    elseif src.hasSpikeChannel(chName)
                        [dataByTrial{iBasis, iAlign}, tvec] = src.getSpikeRateFilteredAsMatrix(chName, ...
                            'spikeFilter', spikeFilter);
                        isSpikeChannel(iBasis) = true;
                    else
                        error('Unknown channel type');
                    end

                    % store the time limits used in the time vector for
                    % the dataByTrial{..} matrix
                    if ~isempty(tvec)
                        tMinForDataByTrial(iBasis, iAlign) = min(tvec);
                        tMaxForDataByTrial(iBasis, iAlign) = max(tvec);
                    end

                    [tMinByTrial{iBasis, iAlign}, ...
                        tMaxByTrial{iBasis, iAlign}] = ...
                        TrialDataUtilities.Data.getValidTimeExtents(tvec, dataByTrial{iBasis, iAlign});
                end
            end
            prog.finish();

            % apply translation / normalization to data
            if ~isempty(pset.translationNormalization)
                dataByTrial = pset.translationNormalization.applyTranslationNormalizationToData(dataByTrial);
            end

            % store the results in the odc without copying
            c = pset.odc;
            %             c.alignSummaryData = alignSummaryData;
            %             c.basisAlignSummaryLookup = basisAlignSummaryLookup;
            c.dataByTrial = dataByTrial;
            c.tMinForDataByTrial = tMinForDataByTrial;
            c.tMaxForDataByTrial = tMaxForDataByTrial;
            c.tMinByTrial = tMinByTrial;
            c.tMaxByTrial = tMaxByTrial;
        end

        function buildDataByTrialPerTrialLimits(pset)
            % stores tMinByTrial and tMaxByTrial in odc
            % Store the precise time starts and stops for EACH
            % trial that comprises that matrix.

            if ~pset.hasDataByTrial
                return;
            end

            [tMinByTrial, tMaxByTrial] = ...
                deal(cell(pset.nBases, pset.nAlign));

            nAlign = pset.nAlign;
            nBases = pset.nBases;
            dataByTrial = pset.dataByTrial;
            tvecCell = pset.tvecDataByTrial;
            for iBasis = 1:nBases
                for iAlign = 1:nAlign
                    [tMinByTrial{iBasis, iAlign}, ...
                        tMaxByTrial{iBasis, iAlign}] = ...
                        TrialDataUtilities.Data.getValidTimeExtents(...
                            tvecCell{iBasis, iAlign}, dataByTrial{iBasis, iAlign});
                end
            end

            % store the results in the odc without copying
            c = pset.odc;
            c.tMinByTrial = tMinByTrial;
            c.tMaxByTrial = tMaxByTrial;
        end

        function buildTrialLists(pset)
            if pset.dataSourceManual
                return;
            end
            % computes and stores dataNTrials and dataValid into odc
            trialLists = cell(pset.nBases, pset.nConditions);
            basisValid = pset.basisValidPermanent; % cant use valid here since it depends on dataNTrials

            hasSpikesByBasis = pset.trialHasSpikesMaskByBasis;
            prog = ProgressBar(pset.nBases, 'Computing trial-counts by condition');
            for iBasis = 1:pset.nBases
                prog.update(iBasis);
                if ~basisValid(iBasis), continue, end
                % note, this src will not be aligned to this iAlign,
                % but this isn't necessary since we've already
                % extracted the aligned data
                src = pset.dataSources{pset.basisDataSourceIdx(iBasis)};

                listsThis = src.conditionInfo.listByCondition(:);

                % filter out trials that don't have spikes, or lie outside
                % the band of trials with spikes
                if pset.ignoreAllZeroSpikeTrials || pset.ignoreLeadingTrailingZeroSpikeTrials
                    if pset.ignoreAllZeroSpikeTrials
                        keepTrials = find(hasSpikesByBasis{iBasis});
                    else
                        mask = hasSpikesByBasis{iBasis};
                        firstNonZero = find(mask, 1, 'first');
                        lastNonZero = find(mask, 1, 'last');
                        keepTrials = firstNonZero:lastNonZero;
                    end

                    for iC = 1:numel(listsThis)
                        listsThis{iC} = intersect(listsThis{iC}, keepTrials);
                    end
                end

                trialLists(iBasis, :) = listsThis;
            end
            prog.finish();

            c = pset.odc;
            c.trialLists = trialLists;
        end

        function buildTimeWindowsByAlignBasisCondition(pset)
            % computes and stores tMin/MaxValidByBasisAlignCondition, the
            % time windows for each basis over which enough trials exist to
            if pset.dataSourceManual
                return;
            end

            % first, compute the all-inclusive time window for each basis,
            % for each alignment, using only condition and align valid trials
            [tMinValidByAlignBasisCondition, tMaxValidByAlignBasisCondition] = ...
                deal(nan(pset.nAlign, pset.nBases, pset.nConditions));

            % do this first to force computation of data by trial at the beginning,
            % rather than having it happen on the first loop iteration
            temp = pset.tMinByTrial; %#ok<NASGU>
            temp = pset.dataNTrials; %#ok<NASGU>

            prog = ProgressBar(pset.nBases, 'Computing trial-averaged time windows by basis/align/condition');

            basisValid = pset.basisValidPermanent; % don't use valid here to avoid infinite recursion.
            for iBasis = 1:pset.nBases
                if ~basisValid(iBasis)
                    continue;
                end
                for iAlign = 1:pset.nAlign
                    prog.update(iBasis);

                    % note, this src will not be aligned to this iAlign,
                    % but this isn't necessary since we've already
                    % extracted the aligned data
                    src = pset.dataSources{pset.basisDataSourceIdx(iBasis)};
                    tMinByTrial = pset.tMinByTrial{iBasis, iAlign};
                    tMaxByTrial = pset.tMaxByTrial{iBasis, iAlign};

                    % group the condition windows by conditionLists
                    [tMinByTrialGrouped, tMaxByTrialGrouped] = src.conditionInfo.groupElements(tMinByTrial, tMaxByTrial);

                    % for each basis, align, take the widest window we can that
                    % is valid for a sufficient number of trials on this basis
                    for iCondition = 1:pset.nConditions
                        nTrialsThis = pset.dataNTrials(iAlign, iBasis, iCondition);
                        if nTrialsThis == 0, continue, end
                        trialCountThresh = max(pset.minTrialsForTrialAveraging, ...
                            ceil(pset.minFractionTrialsForTrialAveraging*nTrialsThis));
                        if nTrialsThis >= trialCountThresh
                            tMinSorted = sort(removenan(tMinByTrialGrouped{iCondition}), 1, 'ascend');
                            tMinValidByAlignBasisCondition(iAlign, iBasis, iCondition) = tMinSorted(trialCountThresh);
                            tMaxSorted = sort(removenan(tMaxByTrialGrouped{iCondition}), 1, 'descend');
                            tMaxValidByAlignBasisCondition(iAlign, iBasis, iCondition) = tMaxSorted(trialCountThresh);
                        end
                    end
                end
            end
            prog.finish();

            c = pset.odc;
            c.tMinValidByAlignBasisCondition = tMinValidByAlignBasisCondition;
            c.tMaxValidByAlignBasisCondition = tMaxValidByAlignBasisCondition;
        end

        function buildTvecDataMean(pset)
            % first, we need to figure out the time windows we'll compute
            % the trial average within. For each alignment, this window will be chosen to be
            % the smallest window valid across (i.e. completely spanned by)
            % all bases. The time window for each basis is the largest window across
            % all valid trials in all conditions, which implies that we must consider only
            % trials considered valid by the conditionInfo and alignInfo.
            % We consider all VALID trials for a given conditionDescriptor and
            % alignDescriptor so as to not generate excessively large traces when
            % some long trials have been filtered out. However, we do not consider
            % the particular trials which have been placed in each
            % condition, which ensures that these time windows will not
            % change if shuffling or resampling is applied.

            % for each align/condition, compute the widest window
            % that is valid for ALL valid bases (there's no point in taking a
            % window wider than that, for a given align/condition).

            % note that this creates a dependency on .basisValid for the averaged
            % data, so we invalidate the averaged data whenever the
            % basisValid is updated. We use min/max instead of
            % nanmin/nanmax here, since a NaN for a valid basis here means
            % that the basis has no trials for this condition, so the
            % condition should not be included in the trial average
            %             basisMask = pset.basisValid;
            %
            %             conditionsWithTrialsAllBasesAligns = squeeze(all(all(pset.dataNTrials(:, basisMask, :), 1), 2));
            %             if ~any(conditionsWithTrialsAllBasesAligns)
            %                 error('No conditions have trial averages for all bases on all aligns. Try lowering minTrialsForTrialAveraging or minFractionTrialsForTrialAveraging?');
            %             end
            %
            %             tMinValidByAlignCondition = TensorUtils.squeezeDims(max(pset.tMinValidByAlignBasisCondition(:, basisMask, conditionsWithTrialsAllBasesAligns), [], 2), 2);
            %             tMaxValidByAlignCondition = TensorUtils.squeezeDims(min(pset.tMaxValidByAlignBasisCondition(:, basisMask, conditionsWithTrialsAllBasesAligns), [], 2), 2);

            % for each align, compute the widest window valid for ANY
            % considered condition for ALL valid bases. A condition is
            % considered if at least one basis has a valid trial average
            % for it on this align.

            % 20171221 - moving to its own function, then
            % changing these time windows to reflect the
            % condition include mask, since the others dont matter

            cMask = pset.conditionIncludeMask;
            tMinForDataMean = makecol(nanmin(pset.tMinValidAllBasesByAlignCondition(:, cMask), [], 2));
            tMaxForDataMean = makecol(nanmax(pset.tMaxValidAllBasesByAlignCondition(:, cMask), [], 2));

            alignInvalid = isnan(tMinForDataMean) | isnan(tMaxForDataMean);
            if any(alignInvalid)
                warning('No valid time window is valid across all bases across all conditions for alignment %s. Use .explain to advise', ...
                    TrialDataUtilities.String.strjoin(find(alignInvalid), ',')); %#ok<FNDSB>
            end

            nTimeByAlign = zerosvec(pset.nAlign);
            for iAlign = 1:pset.nAlign
                if alignInvalid(iAlign)
                    continue;
                end
                % realign time vector to run through t=0 with increments of timeDelta
                tempVec = TrialDataUtilities.Data.linspaceIntercept(tMinForDataMean(iAlign), pset.timeDelta, tMaxForDataMean(iAlign), 0);
                tMinForDataMean(iAlign) = min(tempVec);
                tMaxForDataMean(iAlign) = max(tempVec);

                % number of time points for each alignment
                nTimeByAlign(iAlign) = numel(tempVec);
            end

            % store in odc without copying
            c = pset.odc;
            c.tMinForDataMean = tMinForDataMean;
            c.tMaxForDataMean = tMaxForDataMean;
        end

        function buildDataMean(pset)
            % computes and stores dataMean, dataIntervalHigh/Low, and dataNTrials into odc
            % this function computes summary statistics across trials,
            % especially dataMean. It selects time windows which are
            % consistent across all bases and conditions for a specific
            % align to simplify subsequent operations.

            % warn about valid bases missing trials in at least one condition for
            % which other bases have trials. This is because the existence
            % of these bases will invalidate ALL data on those conditions
            % since there is no time window with valid trial averaged data
            % across ALL bases.
            %
            % update: we do not warn anymore since the concept of temporary invalid
            %   already covers these bases.
            % pset.warnIfAnyBasesMissingTrialAverageForNonEmptyConditionAligns();

            tMinForDataMean = pset.tMinForDataMean;
            tMaxForDataMean = pset.tMaxForDataMean;
<<<<<<< HEAD
            basisMask = pset.basisValid;

=======
            
            nTimeByAlign = cellfun(@numel, pset.tvecDataMean);
            alignInvalid = false(pset.nAlign, 1);
            basisMask = pset.basisValid;
            cMask = pset.conditionIncludeMask;
            
>>>>>>> c63ed205
            % now that we've determined the time window, we can compute the
            % trial average using data from these windows
            [dataMean, dataSem] = deal(cellvec(pset.nAlign));
            for iAlign = 1:pset.nAlign
                [dataMean{iAlign}, dataSem{iAlign}] = ...
                    deal(nan(pset.nBases, pset.nConditions, nTimeByAlign(iAlign)));
            end

            if pset.nBasesValid == 0
                warning('No valid bases found to compute trial-averaged data. Check .basisValid and .basisInvalidCause');
            end

            if all(alignInvalid)
                warning('No alignments have any valid time points across all bases');
                return;
            end
            %             if isempty(tMinForDataMean) || isempty(tMaxForDataMean) || ~all(tMinForDataMean <= tMaxForDataMean)
            %                 warning('No time window is valid across all bases for some al. Try using .setBasesInvalidMissingTrialsOnNonEmptyConditions() or use .explain to advise');
            %             end

            % copy temp values for for slicing
            %             conditionHasValidTrialAverageAllAlignsBases = pset.conditionHasValidTrialAverageAllAlignsBases;
            dataByTrial = pset.dataByTrial;
            tMinForDataByTrial = pset.tMinForDataByTrial;
            tMaxForDataByTrial = pset.tMaxForDataByTrial;
            timeDelta = pset.timeDelta;
            minTrialsForTrialAveraging = pset.minTrialsForTrialAveraging;
            minFractionTrialsForTrialAveraging = pset.minFractionTrialsForTrialAveraging;

            trialLists = pset.trialLists;

            for iAlign = 1:pset.nAlign
                if alignInvalid(iAlign)
                    continue;
                end
                prog = ProgressBar(pset.nBases, 'Computing trial-averaged data for align %d', iAlign);

                basisHasNoValidTimepoints = falsevec(pset.nBases);
                for iBasis = 1:pset.nBases
                    prog.update(iBasis);
                    % don't process invalid bases, leave these as NaNs
                    if ~basisMask(iBasis)
                        continue;
                    end

                    % pull the by-trial data from .dataByTrial, and use the
                    % conditioned tdca source to group the trials by
                    % condition
                    byTrial = dataByTrial{iBasis, iAlign};

                    % lookup the time limits which describe the byTrial
                    % matrix
                    tMinAll = tMinForDataByTrial(iBasis, iAlign);
                    tMaxAll = tMaxForDataByTrial(iBasis, iAlign);

                    if isnan(tMinAll) || isnan(tMaxAll)
                        basisHasNoValidTimepoints(iBasis) = true;
                    end
                    tvecAll = tMinAll:timeDelta:tMaxAll;

                    % lookup the new time limits which we'll compute the
                    % trial average within
                    tMinValid = tMinForDataMean(iAlign);
                    tMaxValid = tMaxForDataMean(iAlign);

                    % IGNORE THIS FOR NOW, CHANGED THIS ABOVE
                    % it is possible for the data by trial time vector to be
                    % smaller than the data mean time vector when some
                    % neurons are missing data on some conditions. (This
                    % will generate a warning above). For instance, if
                    % condition 1 has some bases with really long trials,
                    % and basis 2 is missing condition 1, then it might
                    % have all shorter trials

                    tMaskValid = tvecAll >= tMinValid & tvecAll <= tMaxValid;

                    % grab the valid time portion of the nTrials x
                    % nTime data matrix
                    byTrialValid = byTrial(:, tMaskValid);

                    % IMPORTANT no need to remove zero spike trials since they are
                    % omitted in trialLists already

                    byCondition = cellfun(@(idx) byTrialValid(idx,:), trialLists(iBasis, :)', ...
                        'UniformOutput', false);

                    for iCondition = 1:pset.nConditions
                        %                         if ~conditionHasValidTrialAverageAllAlignsBases(iCondition), continue, end
                        if ~cMask(iCondition), continue; end
                        mat = byCondition{iCondition};
                        nTrials = size(mat, 1);
                        if nTrials == 0, continue, end

                        % minimum trial count at each time point needed to
                        % compute an average, otherwise NaN
                        minTrials = max(minTrialsForTrialAveraging, ...
                            ceil(nTrials * minFractionTrialsForTrialAveraging));

                        nTrialsByTime = sum(~isnan(mat), 1);

                        % compute mean, sem, and trial count
                        m = nanmean(mat, 1)';
                        m(nTrialsByTime < minTrials) = NaN;

                        se = nansem(mat, 1)';
                        se(nTrialsByTime < minTrials) = NaN;
                        dataMean{iAlign}(iBasis, iCondition, :) = m;
                        dataSem{iAlign}(iBasis, iCondition, :) = se;
                    end
                end

                prog.finish();
            end

            %             if ~any(pset.conditionHasValidTrialAverageAllAlignsBases)
            %                 warning('No conditions have valid trial averages for all alignments and bases, so no dataMean will be computed. Use .findBasesMissingTrialAverageForNonEmptyConditionAligns to identify the bases lacking trial averages on each condition');
            %             end

            if any(basisHasNoValidTimepoints)
                warning('Valid trial averages were not computed (left NaN) for %d bases. Check .explain()', nnz(basisHasNoValidTimepoints));
            end

            % old way of accomplishing the same thing
            %            for iAlign = 1:pset.nAlign
            %                 % for this align, which conditions have at least one basis
            %                 % with valid trials. nConditions x 1
            %                 conditionMaskWithTrials = squeeze(any(pset.dataNTrials(iAlign, :, :), 2));
            %
            %                 % dataNtrials is nAlign x nBases x nConditions.  nBases x 1
            %                 basesMissingTrials = any(pset.dataNTrials(iAlign, pset.basisValid, conditionMaskWithTrials) == 0, 3)';
            %
            %                 if any(basesMissingTrials)
            %                     warning('%d bases have no valid trials for at least one condition on alignment %d for which other bases have valid trials. Use .setBasesInvalidMissingTrialAverageForNonEmptyConditionAligns() to mark these as invalid', ...
            %                         nnz(basesMissingTrials), iAlign);
            %                 end
            %             end

            % no need to apply translation / normalization here since it is
            % already applied to dataByTrial!

            % store in odc without copying
            c = pset.odc;
            c.dataMean = dataMean;
            c.dataSem = dataSem;
        end

        function buildDataRandomizedIntervals(pset)
            % compute the quantiles to use as intervals
            [dataIntervalHigh, dataIntervalLow] = deal(cellvec(pset.nAlign));
            qLow = pset.dataIntervalQuantileLow;
            qHigh = pset.dataIntervalQuantileHigh;
            for iAlign = 1:pset.nAlign
                dataIntervals = quantile(pset.dataMeanRandomized{iAlign}, [qLow qHigh], 4);
                dataIntervalLow{iAlign} = dataIntervals(:, :, :, 1);
                dataIntervalHigh{iAlign} = dataIntervals(:, :, :, 2);
            end

            if ~isempty(pset.translationNormalization)
                trNorm = pset.translationNormalization;
                dataIntervalHigh = cellfun(@trNorm.applyTranslationNormalizationToData, dataIntervalHigh, 'UniformOutput', false);
                dataIntervalLow = cellfun(@trNorm.applyTranslationNormalizationToData, dataIntervalLow, 'UniformOutput', false);
            end

            c = pset.odc;
            c.dataIntervalHigh = dataIntervalHigh;
            c.dataIntervalLow = dataIntervalLow;
        end

        function buildAlignSummaryData(pset)
            % alignSummary instances are built by dataSource, so the
            % basis to alignSummary lookup is the same as the basis to dataSource lookup
            basisAlignSummaryLookup = pset.basisDataSourceIdx;
            alignSummaryData = cell(pset.nDataSources, pset.nAlign);

            % copy the align summary data from each data source, which may
            % take time since it is typically computed on the fly
            prog = ProgressBar(pset.nDataSources, 'Computing alignment summary statistics by data source');
            dataSources = pset.dataSources;
            for iSrc = 1:pset.nDataSources
                prog.update(iSrc);
                alignSummaryData(iSrc, :) = dataSources{iSrc}.alignSummarySet;
            end
            prog.finish();

            c = pset.odc;
            c.basisAlignSummaryLookup = basisAlignSummaryLookup;
            c.alignSummaryData = alignSummaryData;
        end

        function buildAlignSummaryAggregated(pset)
            % build the aggregated data across all bases too, for each alignment
            alignSummaryAggregated = cell(pset.nAlign, 1);
            alignSummaryData = pset.alignSummaryData;
            dsMask = unique(pset.basisAlignSummaryLookup(pset.basisValid));
            prog = ProgressBar(pset.nAlign, 'Computing aggregate alignment summary statistics');
            for iAlign = 1:pset.nAlign
                prog.update(iAlign);
                if ~any(dsMask)
                    alignSummaryAggregated{iAlign} = AlignSummary.buildEmptyFromConditionAlignDescriptor(pset.conditionDescriptor, pset.alignDescriptorSet{iAlign});
                else
                    alignSummaryAggregated{iAlign} = AlignSummary.buildByAggregation(alignSummaryData(dsMask, iAlign));
                end
            end
            prog.finish();

            c = pset.odc;
            c.alignSummaryAggregated = alignSummaryAggregated;
        end

        function buildDataNoiseEstimate(pset)
            % builds .dataDifferenceOfTrialsScaledNoiseEstimate used for
            % estimating signal vs. noise variance in StateSpaceProjections
            % This involves taking differences of pairs of random trials
            % and dividing by sqrt(2*numTrials) to give the difference
            % trace the same variance as the estimation noise in the mean

            % note, no need to worry about translation normalization here,
            % since this is based on dataByTrial which is already
            % normalized

            if ~pset.hasDataByTrial
                return;
            end

            % grab random pair of trials for each basis, each condition,
            % concatenate aligns in time
            NbyTAbyCby2 = pset.arrangeNbyTAbyCbyR('numTrials', 2, 'ignoreTrialsWithTooFewSamples', true, ...
                'chooseRandom', true, 'message', 'Building difference of trials noise estimate');

            % grab trial counts
            nTrials_NbyC = pset.computeTrialCountsNbyC();

            % diff be N x TA x C
            dif_NbyTAbyC = diff(NbyTAbyCby2, 1, 4);

            % scale appropriately each timeseries (running along dim 2) taking into account trial counts
            nTrials_Nby1byC = permute(nTrials_NbyC, [1 3 2]);

            % N x TA x C
            dif_NbyTAbyC = bsxfun(@rdivide, dif_NbyTAbyC, sqrt(2*nTrials_Nby1byC));

            if ~isempty(pset.translationNormalization)
                dif_NbyTAbyC = pset.translationNormalization.applyNormalizationToData(dif_NbyTAbyC);
            end

            c = pset.odc;
            c.dataDifferenceOfTrialsScaledNoiseEstimate = dif_NbyTAbyC;
        end

        function dataByTrial = computeDataByTrialCommonTime(pset)
            % dataByTrial will nBases x nAlign cell containing ordered data by trial
            % each cell contains nTrials x nTime analog data for that
            % basis, where nTime is now set by .tvecDataMean instead of
            % .tvecDataByTrial

            assert(pset.hasDataByTrial, 'PopulationTrajectorySet must have dataByTrial');

            nBases = pset.nBases;
            tMinDataMean = pset.tMinForDataMean;
            tMaxDataMean = pset.tMaxForDataMean;
            tvecDataMean = pset.tvecDataMean;

            alignValid = pset.alignValid;

            dataByTrial = cell(nBases, pset.nAlign);
            for iAlign = 1:pset.nAlign
                if ~alignValid(iAlign)
                    continue;
                end
                if nBases > 1
                    prog = ProgressBar(nBases, 'Computing dataByTrial for align %d', iAlign);
                end
                for iBasis = 1:nBases
                    if nBases > 1
                        prog.update(iBasis);
                    end

                    % don't process invalid bases, leave these as NaNs
                    if ~pset.basisValid(iBasis)
                        continue;
                    end

                    % lookup the time limits which describe the byTrial
                    % matrix
                    tMinAll = pset.tMinForDataByTrial(iBasis, iAlign);
                    tMaxAll = pset.tMaxForDataByTrial(iBasis, iAlign);
                    if isnan(tMinAll) || isnan(tMaxAll)
                        error('Basis %d has no valid timepoints', iBasis);
                    end
                    tvecAll = tMinAll:pset.timeDelta:tMaxAll;

                    % lookup the new time limits which we'll compute the
                    % trial average within
                    tMinValid = tMinDataMean(iAlign);
                    tMaxValid = tMaxDataMean(iAlign);
                    tMaskValid = tvecAll >= tMinValid & tvecAll <= tMaxValid;
                    takeFirst = find(tMaskValid, 1);
                    insertFirst = find(tvecDataMean{iAlign} == tvecAll(takeFirst), 1);

                    tMaskInsert = insertFirst + (0:nnz(tMaskValid)-1);

                    % grab the valid time portion of the nTrials x
                    % nTime data matrix
                    thisMat = pset.dataByTrial{iBasis, iAlign};
                    dataByTrial{iBasis, iAlign} = nan(size(thisMat, 1), numel(tvecDataMean{1}));
                    dataByTrial{iBasis, iAlign}(:, tMaskInsert) = pset.dataByTrial{iBasis, iAlign}(:, tMaskValid);
                end
                prog.finish();
            end
        end

        function buildDataByTrialCommonTimeGrouped(pset)
            % dataByTrialGrouped will nBases x nAlign x nConditions cell containing ordered data by trial
            % each cell contains nTrialsThisCondition x nTime analog data for that
            % basis, where nTime is now set by .tvecDataMean instead of
            % .tvecDataByTrial.
            %
            % nTrials will be nBases x nAlign x nConditions

            % here we do the work of generating the dataByTrial for all
            % trials first, since non-grouped all trial version of this function may be a useful function in the
            % future to have. Then we group it here and store it in ODC as
            % a property worth storing.
            dataByTrial = pset.computeDataByTrialCommonTime();
            trialLists = pset.trialLists;
            prog = ProgressBar(pset.nBases, 'Grouping dataByTrial into conditions');

            dataByTrialGrouped = cell(pset.nBases, pset.nAlign, pset.nConditions);
            nTrials = zeros(pset.nBases, pset.nAlign, pset.nConditions);
            alignValid = pset.alignValid;
            for iBasis = 1:pset.nBases
                prog.update(iBasis);
                if ~pset.basisValid(iBasis), continue; end
                for iAlign= 1:size(dataByTrial, 2)
                    if ~alignValid(iAlign), continue; end
                    byCondition = cellfun(@(idx) dataByTrial{iBasis, iAlign}(idx,:), trialLists(iBasis, :)', ...
                        'UniformOutput', false);

                    dataByTrialGrouped(iBasis, iAlign, :) = byCondition;
                    nTrials(iBasis, iAlign, :) = cellfun(@(x) size(x, 1), byCondition);
                end
            end
            prog.finish();

            c = pset.odc;
            c.dataByTrialCommonTimeGrouped = dataByTrialGrouped;
        end
    end

    methods % related to build dataMeanRandomized in various ways

        function pset = storeDataMeanResampleTrialsWithinConditions(pset, varargin)
            % see computeDataMeanResampleTrialsWithinConditions for args,
            % this version stores the results in pset.dataMeanRandomized
            pset.warnIfNoArgOut(nargout);
            pset.odc = pset.odc.copy();

            [pset.dataMeanRandomized, pset.dataSemRandomized, ...
                pset.conditionDescriptorRandomized, pset.dataDifferenceOfTrialsScaledNoiseEstimateRandomized, pset.dataNTrialsRandomized] = ...
                pset.computeDataMeanResampleTrialsWithinConditions(varargin{:});
        end

        function [dataMeanRandomized, dataSemRandomized, cd, dataDifferenceOfTrialsScaledNoiseEstimateRandomized, dataNTrialsRandomized] = ...
                computeDataMeanResampleTrialsWithinConditions(pset, varargin)
            p = inputParser();
            p.addParameter('nRandomSamples', 100, @isscalar);
            p.addParameter('randomSeed', pset.conditionDescriptor.randomSeed, @isscalar);
            p.addParameter('useValidTimepointsFromOriginal', true, @islogical); % this makes sense to default true here
            p.addParameter('normalizeToMaintainTotalVariance', true, @islogical); % this makes sense to default true here
            p.addParameter('translateToMaintainTotalVariance', true, @islogical);
            p.parse(varargin{:});

            seed = p.Results.randomSeed;
            nRandomSamples = p.Results.nRandomSamples;

            listByConditionCell = cell(pset.nBases, pset.nConditions, nRandomSamples);
            listByConditionCellOriginal = cell(pset.nBases, pset.nConditions);
            prog = ProgressBar(pset.nDataSources, 'Computing resampled from specified condition info by data source');
            for iSrc = 1:pset.nDataSources
                prog.update(iSrc);
                src = pset.dataSources{iSrc};
                ci = src.conditionInfo.resampleTrialsWithinConditions();
                list = shiftdim(ci.generateMultipleRandomizedListByCondition(nRandomSamples, ...
                    'initialSeed', seed, 'showProgress', p.Results.nRandomSamples > 100), -1);
                basisIdx = pset.getBasisIdxForDataSource(iSrc);
                listByConditionCell(basisIdx, :, :) = repmat(list, [numel(basisIdx), 1, 1]);

                listOriginal = src.conditionInfo.listByCondition(:);
                listByConditionCellOriginal(basisIdx, :) = repmat(listOriginal, [numel(basisIdx), 1, 1]);
            end
            prog.finish();

            [dataMeanRandomized, dataSemRandomized, dataDifferenceOfTrialsScaledNoiseEstimateRandomized, dataNTrialsRandomized] = ...
                pset.computeDataMeanUsingMultipleListByCondition(listByConditionCell, listByConditionCellOriginal, ...
                'normalizeToMaintainTotalVariance', p.Results.normalizeToMaintainTotalVariance, ...
                'translateToMaintainTotalVariance', p.Results.translateToMaintainTotalVariance, ...
                'useValidTimepointsFromOriginal', p.Results.useValidTimepointsFromOriginal);
            cd = ConditionDescriptor.fromConditionDescriptor(ci);
        end

        function pset = storeDataMeanAxisResampleFromSpecifiedValueListIndices(pset, varargin)
            % see computeDataMeanAxisResampleFromSpecifiedValueListIndices
            % for arguments
            % this version stores the results in pset.dataMeanRandomized
            % calls into: axisResampleFromSpecifiedValueListIndices(ci, axisIdxOrAttr, resampleFromList, replace)
            pset.warnIfNoArgOut(nargout);
            pset.odc = pset.odc.copy();

            [pset.dataMeanRandomized, pset.dataSemRandomized, ...
                pset.conditionDescriptorRandomized, pset.dataDifferenceOfTrialsScaledNoiseEstimateRandomized, pset.dataNTrialsRandomized] = ...
                pset.computeDataMeanAxisResampleFromSpecifiedValueListIndices(varargin{:});
        end

        function [dataMeanRandomized, dataSemRandomized, cd, dataDifferenceOfTrialsScaledNoiseEstimateRandomized, dataNTrialsRandomized] = ...
                computeDataMeanAxisResampleFromSpecifiedValueListIndices(pset, ...
                axisIdxOrAttr, resampleFromList, replace, varargin)
            p = inputParser();
            p.addParameter('nRandomSamples', 100, @isscalar);
            p.addParameter('randomSeed', pset.conditionDescriptor.randomSeed, @isscalar);
            p.KeepUnmatched = true;
            p.parse(varargin{:});

            seed = p.Results.randomSeed;
            nRandomSamples = p.Results.nRandomSamples;

            listByConditionCell = cell(pset.nBases, pset.nConditions, nRandomSamples);
            listByConditionCellOriginal = cell(pset.nBases, pset.nConditions);
            prog = ProgressBar(pset.nDataSources, 'Computing resampled from specified condition info by data source');
            for iSrc = 1:pset.nDataSources
                prog.update(iSrc);
                src = pset.dataSources{iSrc};
                ci = src.conditionInfo.axisResampleFromSpecifiedValueListIndices(axisIdxOrAttr, resampleFromList, replace);
                list = shiftdim(ci.generateMultipleRandomizedListByCondition(nRandomSamples, ...
                    'initialSeed', seed, 'showProgress', p.Results.nRandomSamples > 100), -1);
                basisIdx = pset.getBasisIdxForDataSource(iSrc);
                listByConditionCell(basisIdx, :, :) = repmat(list, [numel(basisIdx), 1, 1]);

                listOriginal = src.conditionInfo.listByCondition(:);
                listByConditionCellOriginal(basisIdx, :) = repmat(listOriginal, [numel(basisIdx), 1, 1]);
            end
            prog.finish();

            [dataMeanRandomized, dataSemRandomized, dataDifferenceOfTrialsScaledNoiseEstimateRandomized, dataNTrialsRandomized] = ...
                pset.computeDataMeanUsingMultipleListByCondition(listByConditionCell, listByConditionCellOriginal, ...
                p.Unmatched);
            cd = ConditionDescriptor.fromConditionDescriptor(ci);
        end

        function pset = storeDataMeanAxisResampleFromSpecifiedValues(pset, varargin)
            % see computeDataMeanAxisResampleFromSpecifiedValuesfal
            % for arguments
            % this version stores the results in pset.dataMeanRandomized
            % calls into: axisResampleFromSpecifiedValueListIndices(ci, axisIdxOrAttr, resampleFromList, replace)
            pset.warnIfNoArgOut(nargout);
            pset.odc = pset.odc.copy();

            [pset.dataMeanRandomized, pset.dataSemRandomized, ...
                pset.conditionDescriptorRandomized, pset.dataDifferenceOfTrialsScaledNoiseEstimateRandomized, pset.dataNTrialsRandomized] = ...
                pset.computeDataMeanAxisResampleFromSpecifiedValues(varargin{:});
        end

        function [dataMeanRandomized, dataSemRandomized, cd, dataDifferenceOfTrialsScaledNoiseEstimateRandomized, dataNTrialsRandomized] = ...
                computeDataMeanAxisResampleFromSpecifiedValues(pset, ...
                axisIdxOrAttr, resampleFromList, replace, varargin)
            p = inputParser();
            p.addParameter('nRandomSamples', 100, @isscalar);
            p.addParameter('randomSeed', pset.conditionDescriptor.randomSeed, @isscalar);
            p.KeepUnmatched = true;
            p.parse(varargin{:});

            seed = p.Results.randomSeed;
            nRandomSamples = p.Results.nRandomSamples;

            listByConditionCell = cell(pset.nBases, pset.nConditions, nRandomSamples);
            listByConditionCellOriginal = cell(pset.nBases, pset.nConditions);
            prog = ProgressBar(pset.nDataSources, 'Computing resampled from specified condition info by data source');
            for iSrc = 1:pset.nDataSources
                prog.update(iSrc);
                src = pset.dataSources{iSrc};
                ci = src.conditionInfo.axisResampleFromSpecifiedValues(axisIdxOrAttr, resampleFromList, replace);
                list = shiftdim(ci.generateMultipleRandomizedListByCondition(nRandomSamples, ...
                    'initialSeed', seed, 'showProgress', p.Results.nRandomSamples > 100), -1);
                basisIdx = pset.getBasisIdxForDataSource(iSrc);
                listByConditionCell(basisIdx, :, :) = repmat(list, [numel(basisIdx), 1, 1]);

                listOriginal = src.conditionInfo.listByCondition(:);
                listByConditionCellOriginal(basisIdx, :) = repmat(listOriginal, [numel(basisIdx), 1, 1]);
            end
            prog.finish();

            [dataMeanRandomized, dataSemRandomized, dataDifferenceOfTrialsScaledNoiseEstimateRandomized, dataNTrialsRandomized] = ...
                pset.computeDataMeanUsingMultipleListByCondition(listByConditionCell, listByConditionCellOriginal, ...
                p.Unmatched);
            cd = ConditionDescriptor.fromConditionDescriptor(ci);
        end

        function pset = storeDataMeanAxisShuffle(pset, varargin)
            % see computeDataMeanAxisShuffled
            % for arguments
            % this version stores the results in pset.dataMeanRandomized
            % calls into: axisResampleFromSpecifiedValueListIndices(ci, axisIdxOrAttr, resampleFromList, replace)
            pset.warnIfNoArgOut(nargout);
            pset.odc = pset.odc.copy();

            [pset.dataMeanRandomized, pset.dataSemRandomized, ...
                pset.conditionDescriptorRandomized, pset.dataDifferenceOfTrialsScaledNoiseEstimateRandomized, pset.dataNTrialsRandomized] = ...
                pset.computeDataMeanAxisShuffle(varargin{:});
        end

        function [dataMeanRandomized, dataSemRandomized, cd, dataDifferenceOfTrialsScaledNoiseEstimateRandomized, dataNTrialsRandomized] = ....
                computeDataMeanAxisShuffle(pset, ...
                axisIdxOrAttr, varargin)
            p = inputParser();
            p.addParameter('nRandomSamples', 100, @isscalar);
            p.addParameter('randomSeed', pset.conditionDescriptor.randomSeed, @isscalar);
            p.KeepUnmatched = true;
            p.parse(varargin{:});

            seed = p.Results.randomSeed;
            nRandomSamples = p.Results.nRandomSamples;

            listByConditionCell = cell(pset.nBases, pset.nConditions, nRandomSamples);
            listByConditionCellOriginal = cell(pset.nBases, pset.nConditions);

            prog = ProgressBar(pset.nDataSources, 'Computing resampled from specified condition info by data source');
            for iSrc = 1:pset.nDataSources
                prog.update(iSrc);
                src = pset.dataSources{iSrc};
                ci = src.conditionInfo.axisShuffle(axisIdxOrAttr);
                list = shiftdim(ci.generateMultipleRandomizedListByCondition(nRandomSamples, ...
                    'initialSeed', seed, 'showProgress', p.Results.nRandomSamples > 100), -1);
                basisIdx = pset.getBasisIdxForDataSource(iSrc);
                listByConditionCell(basisIdx, :, :) = repmat(list, [numel(basisIdx), 1, 1]);

                listOriginal = src.conditionInfo.listByCondition(:);
                listByConditionCellOriginal(basisIdx, :) = repmat(listOriginal, [numel(basisIdx), 1, 1]);
            end
            prog.finish();

            [dataMeanRandomized, dataSemRandomized, dataDifferenceOfTrialsScaledNoiseEstimateRandomized, dataNTrialsRandomized] = ...
                pset.computeDataMeanUsingMultipleListByCondition(listByConditionCell, listByConditionCellOriginal, ...
                p.Unmatched);
            cd = ConditionDescriptor.fromConditionDescriptor(ci);
        end

        function [dataMeanRandomized, dataSemRandomized, dataDifferenceOfTrialsScaledNoiseEstimateRandomized, dataNTrialsRandomized] = ...
                computeDataMeanUsingMultipleListByCondition(pset, listByConditionCell, listByConditionOriginal, varargin)
            % a utility function for recomputing dataMean using a different
            % conditionInfo.listByCondition than the one already present in
            % the data source. This is typically used when shuffling or resampling
            % condition labels for statistical bootstraps.
            %
            % listByConditionCell is a nBases x nConditions x nSamples

            p = inputParser();
            p.addParameter('useValidTimepointsFromOriginal', false, @islogical);
            p.addParameter('normalizeToMaintainTotalVariance', false, @islogical);
            p.addParameter('translateToMaintainTotalVariance', false, @islogical);
            p.parse(varargin{:});

            %             tMinForDataByTrial = pset.tMinForDataByTrial;
            %             tMaxForDataByTrial = pset.tMaxForDataByTrial;
            %             tMinForDataMean = pset.tMinForDataMean;
            %             tMaxForDataMean = pset.tMaxForDataMean;
            %             timeDelta = pset.timeDelta;
            nAlign = pset.nAlign;
            nBases = pset.nBases;
            nConditions = pset.nConditions;
            nTimeDataMean = pset.nTimeDataMean;
            nRandomSamples = size(listByConditionCell, 3);
            minTrialsForTrialAveraging = pset.minTrialsForTrialAveraging;
            minFractionTrialsForTrialAveraging = pset.minFractionTrialsForTrialAveraging;
            %             T = sum(pset.nTimeDataMean);
            %             dataByTrial = pset.dataByTrial;

            % new matrix will contain all data, concatenated by alignment
            [dataMeanRandomized, dataSemRandomized] = deal(cell(nAlign, 1));
            dataNTrialsRandomized = nan(nAlign, nBases, nConditions);

            for iAlign = 1:nAlign
                prog = ProgressBar(pset.nBases, 'Computing re-conditioned trial-averaged data for align %d', iAlign);

                [dataMeanRandomized{iAlign}, dataSemRandomized{iAlign}] = deal(nan(nBases, nConditions, nTimeDataMean(iAlign), nRandomSamples));

                if nRandomSamples == 0
                    continue;
                end

                for iBasis = 1:nBases

                    % don't process invalid bases, leave these as NaNs
                    if ~pset.basisValid(iBasis)
                        continue;
                    end

                    %                 % compute a align-concatenated time mask for indexing into
                    %                 % data by trial
                    %                 tMaskValidByAlign = cell(nAlign, 1);
                    %                 for iAlign = 1:nAlign
                    %                     % lookup the time limits which describe the byTrial
                    %                     % matrix
                    %                     tMinAll = tMinForDataByTrial(iBasis, iAlign);
                    %                     tMaxAll = tMaxForDataByTrial(iBasis, iAlign);
                    %                     tvecAll = (tMinAll:timeDelta:tMaxAll)';
                    %
                    %                     % lookup the new time limits which we'll compute the
                    %                     % trial average within
                    %                     tMinValid = tMinForDataMean(iAlign);
                    %                     tMaxValid = tMaxForDataMean(iAlign);
                    %                     tMaskValidByAlign{iAlign} = tvecAll >= tMinValid & tvecAll <= tMaxValid;
                    %                 end
                    %                 tMaskValidCat = cat(1, tMaskValidByAlign{:});

                    %                 % grab the valid time portion of the nTrials x
                    %                 % nTime data matrix
                    %                 % pull the by-trial data from .dataByTrial
                    %                 byTrialCat = cat(2, dataByTrial{iBasis, :});
                    %                 byTrialCatValid = byTrialCat(:, tMaskValidCat);

                    % nConditions x nSamples
                    listByConditionSamples = squeeze(listByConditionCell(iBasis, :, :));

                    % figure out how many trials for averaging we need by condition, based on
                    % the number of trials each condition (assuming all lists
                    % maintain the same number of trials by condition)
                    nTrialsByCondition = cellfun(@numel, listByConditionSamples(:, 1));
                    minTrialsByCondition = max(minTrialsForTrialAveraging, ...
                        ceil(nTrialsByCondition * minFractionTrialsForTrialAveraging));

                    thisDataByTrial = pset.dataByTrial{iBasis, iAlign};
                    [dataMeanRandomizedThisBasis, dataSemRandomizedThisBasis] = deal(nan(nConditions, nTimeDataMean(iAlign), nRandomSamples));
                    byConditionOriginal = cellfun(@(idx) thisDataByTrial(idx, :), ...
                        listByConditionOriginal(iBasis, :)', 'UniformOutput', false);

                    for iSample = 1:nRandomSamples
                        byCondition = cellfun(@(idx) thisDataByTrial(idx,:), ...
                            listByConditionSamples(:, iSample), 'UniformOutput', false);

                        for iCondition = 1:numel(byCondition)
                            % n by t
                            mat = byCondition{iCondition};
                            %                         nanMask = isnan(mat);

                            matOrig = byConditionOriginal{iCondition};
                            if p.Results.useValidTimepointsFromOriginal
                                % use the nTrials by time of the original data so
                                % placement of nans doesn't change
                                nTrialsByTime = sum(~isnan(matOrig), 1);
                            else
                                nTrialsByTime = sum(~isnan(mat), 1);
                            end

                            % clear invalid timesteps
                            mat(:, nTrialsByTime < minTrialsByCondition(iCondition)) = NaN;
                            matOrig(:, nTrialsByTime < minTrialsByCondition(iCondition)) = NaN;

                            m = nanmean(mat, 1);

                            if p.Results.translateToMaintainTotalVariance && numel(m) > 1
                                % maintain at the same level of variance of the
                                % original mean. when operating across
                                % alignments, this means shifting the means
                                % to match the original mean over time
                                meanOrig = nanmean(nanmean(matOrig, 1));
                                mu = nanmean(m);
                                m = m - mu + meanOrig;
                            end

                            if p.Results.normalizeToMaintainTotalVariance && numel(m) > 1
                                % maintain at the same level of variance of the
                                % original mean.
                                meanOrig = nanmean(matOrig, 1);
                                mu = nanmean(m);
                                vOrig = nanvar(meanOrig, 1);
                                vThis = nanvar(m, 1);

                                if vOrig ~= 0 && vThis ~= 0
                                    m = (m - mu) / sqrt(vThis / vOrig) + mu;
                                end

                                multiplier = sqrt(vOrig / vThis);
                            else
                                multiplier = 1;
                            end

                            dataMeanRandomizedThisBasis(iCondition, :, iSample) = m;

                            se = nansem(mat, 1)' * multiplier;
                            se(nTrialsByTime < minTrialsByCondition(iCondition)) = NaN;
                            dataSemRandomizedThisBasis(iCondition, :, iSample) = se;
                        end
                    end

                    dataMeanRandomized{iAlign}(iBasis, :, :, :) = dataMeanRandomizedThisBasis;
                    dataSemRandomized{iAlign}(iBasis, :, :, :) = dataSemRandomizedThisBasis;
                    dataNTrialsRandomized(iAlign, iBasis, :) = nTrialsByCondition;

                    prog.update(iBasis);
                end
                prog.finish();
            end

            %             % segregate into different alignments again
            %             if nRandomSamples == 1
            %                 % avoid warning about trailing singleton dimensions
            %                 dataMeanRandomized = squeeze(mat2cell(dataMeanRandomizedCat, nBases, nConditions, ...
            %                     pset.nTimeDataMean));
            %                 dataSemRandomized = squeeze(mat2cell(dataSemRandomizedCat, nBases, nConditions, ...
            %                     pset.nTimeDataMean));
            %             else
            %                 dataMeanRandomized = squeeze(mat2cell(dataMeanRandomizedCat, nBases, nConditions, ...
            %                     pset.nTimeDataMean, nRandomSamples));
            %                 dataSemRandomized = squeeze(mat2cell(dataSemRandomizedCat, nBases, nConditions, ...
            %                     pset.nTimeDataMean, nRandomSamples));
            %             end

            % apply translation normalization if present
            if ~isempty(pset.translationNormalization)
                cellApplyToDataFn = @(data) cellfun(@pset.translationNormalization.applyTranslationNormalizationToData, ...
                    data, 'UniformOutput', false);

                cellApplyNormOnlyToDataFn = @(data) cellfun(@pset.translationNormalization.applyNormalizationToData, ...
                    data, 'UniformOutput', false);
                dataMeanRandomized = cellApplyToDataFn(dataMeanRandomized);
                dataSemRandomized = cellApplyNormOnlyToDataFn(dataSemRandomized);
            end

            % generate difference by trial for randomized data
            if ~pset.hasDataByTrial
                dataDifferenceOfTrialsScaledNoiseEstimateRandomized = [];
            else
                % grab trial counts
                nTrials_NbyC = permute(min(dataNTrialsRandomized, [], 1), [2 3 1]);
                % scale appropriately each timeseries (running along dim 2) taking into account trial counts
                nTrials_Nby1byC = permute(nTrials_NbyC, [1 3 2]);

                % grab random pair of trials for each basis, each condition,
                % concatenate aligns in time. This function does every
                % random sample at once for speed
                NbyTAbyCby2byRS = pset.arrangeNbyTAbyCbyTrials('maxTrials', 2, ...
                    'nRepeats', nRandomSamples, ...
                    'chooseRandom', true, ...
                    'ignoreTrialsWithTooFewSamples', true, ...
                    'message', 'Building difference of trials noise estimate for randomized data', ...
                    'trialListsByBasisCondition', listByConditionCell);

                % diff be N x TA x C x nRandomSamples
                dif_NbyTAbyCbyRS = diff(NbyTAbyCby2byRS, 1, 4);

                % N x TA x C x nRandomSamples (after squeezing out the diff
                % dimension)
                dataDifferenceOfTrialsScaledNoiseEstimateRandomized = ...
                    TensorUtils.squeezeDims(bsxfun(@rdivide, dif_NbyTAbyCbyRS, sqrt(2*nTrials_Nby1byC)), 4);

                % apply translation normalization if present
                if ~isempty(pset.translationNormalization)
                    dataDifferenceOfTrialsScaledNoiseEstimateRandomized = ...
                        pset.translationNormalization.applyNormalizationToData(dataDifferenceOfTrialsScaledNoiseEstimateRandomized);
                end
            end
        end

        function psetNew = withDataRandomSampleAsData(pset, dataRandomIndex, varargin)
            % take random sample idx from dataMeanRandomized as the new
            % dataMean, so that the randomization can be studied as a
            % normal pset
            pset.warnIfNoArgOut(nargout);
            assert(pset.hasDataRandomized == 1);
            cdr = pset.conditionDescriptorRandomized;
            % the ith sample used seed initialSeed+i-1
            cdr = cdr.setRandomSeed(cdr.randomSeed+dataRandomIndex-1);

            b = PopulationTrajectorySetBuilder.copyTrialAveragedOnlyFromPopulationTrajectorySet(pset);
            b.conditionDescriptor = cdr;
            for iAlign = 1:pset.nAlign
                b.dataMean{iAlign} = pset.dataMeanRandomized{iAlign}(:, :, :, dataRandomIndex);
                b.dataSem{iAlign} = pset.dataSemRandomized{iAlign}(:, :, :, dataRandomIndex);
            end
            b.dataNTrials = pset.dataNTrialsRandomized;
            b.dataDifferenceOfTrialsScaledNoiseEstimate = pset.dataDifferenceOfTrialsScaledNoiseEstimateRandomized(:, :, :, dataRandomIndex);
            b.dataMeanRandomized = [];
            b.dataSemRandomized = [];
            b.dataNTrialsRandomized = [];
            b.conditionDescriptorRandomized = [];
            b.dataDifferenceOfTrialsScaledNoiseEstimateRandomized = [];
            psetNew = b.buildManualWithTrialAveragedData();
        end

        function pset = dropDataRandom(pset)
            % drop the .dataRandom and derived fields from the pset
            pset.warnIfNoArgOut(nargout);
            pset.dataMeanRandomized = [];
            pset.dataSemRandomized = [];
            pset.dataNTrialsRandomized = [];
            pset.dataDifferenceOfTrialsScaledNoiseEstimateRandomized = [];
            pset.conditionDescriptorRandomized = [];
            pset.odc = pset.odc.copy();
            pset.odc.flushRandomizedTrialAveragedData();
        end

        % store cached single trials in dataCachedSampledTrialsTensor
        function pset = cacheSampledTrialsTensor(pset, varargin)
            % takes same parameters as arrangeNbyTAbyCbyTrials, in particular,
            % 'maxTrials'
            pset.warnIfNoArgOut(nargout);
            [pset.dataCachedSampledTrialsTensor, pset.dataCachedSampledTrialCounts] = pset.arrangeNbyTAbyCbyR(...
                'message', 'Building individual trials tensor for dataCachedSampledTrialsTensor', varargin{:});

            % now compute means without those trials. we use a simplifying
            % assumption here that every trial contributes to the mean,
            % even though this is not necessarily true. Technically the
            % number of trials contributing to the mean varies over time
            % But we don't keep track of this information anywhere. So
            % instead we use dataNTrials as the number of trials
            % contributing to the mean everywhere when computing the
            % average without this trial

            % nAlign cellvec with N x C x T --> N x C x TA --> N x TA x C
            dataMeanTensor = permute(cat(3, pset.dataMean{:}), [1 3 2]);

            % A x N x C --> TA x N x C --> N x TA x C
            dataNTrials = permute(repmat(max(pset.dataNTrials, [], 1), [sum(pset.nTimeDataMean) 1 1]), [2 1 3]);

            dataSumTensor = dataMeanTensor .* dataNTrials;

            % compute new mean by taking Sum - Sampled Trial / (Ntrials - 1)
            pset.dataCachedMeanExcludingSampledTrialsTensor = bsxfun(@rdivide, bsxfun(@minus, dataSumTensor, pset.dataCachedSampledTrialsTensor), dataNTrials-1);

            if ~isempty(pset.translationNormalization)
                pset.dataCachedSampledTrialsTensor = pset.translationNormalization.applyTranslationNormalizationToData(pset.dataCachedSampledTrialsTensor);
                pset.dataCachedMeanExcludingSampledTrialsTensor = pset.translationNormalization.applyTranslationNormalizationToData(pset.dataCachedMeanExcludingSampledTrialsTensor);
            end
        end

        function pset = clearCachedSampledTrialsTensor(pset)
            pset.warnIfNoArgOut(nargout);
            pset.dataCachedSampledTrialsTensor = [];
            pset.dataCachedSampledTrialCounts = [];
            pset.dataCachedMeanExcludingSampledTrialsTensor = [];
        end
    end

    methods % Filtering bases
        function pset = filterBases(pset, mask)
            % keep only bases listed in or selected by mask
            % only filter fields in odc if they are non-empty, implying that have already
            % been computed
            %
            % some of the logic below is tricky because we have properties
            % that can be computed on demand, which need to be masked only
            % if they are already computed. These same properties have a
            % propertyManual equivalent that is active when
            % .dataSourceManual is true, which should be masked directly in
            % that case.

            assert(isvector(mask));
            assert(islogical(mask) || all(mask >= 1 & mask <= pset.nBases));

            pset.warnIfNoArgOut(nargout);

            maskDim1_odcOrManual = {'basisNames', 'basisUnits', 'basisValid', 'basisInvalidCause', 'trialLists', ...
                'dataByTrial', 'dataByTrialCommonTimeGrouped', 'tMinForDataByTrial', ...
                'tMaxForDataByTrial', 'tMinByTrial', 'tMaxByTrial'};
            maskDim1 = {'dataCachedSampledTrialsTensor', 'dataCachedSampledTrialCounts', 'dataCachedMeanExcludingSampledTrialsTensor'};

            maskDim2_odcOrManual = {'dataValid', 'dataNTrials', 'dataNTrialsRandomized', 'tMinValidByAlignBasisCondition', 'tMaxValidByAlignBasisCondition'};

            maskCellDim1_odcOrManual = {'dataMean', 'dataSem', ...
                'dataIntervalHigh', 'dataIntervalLow'};
            maskCellDim1 = {'dataMeanRandomized', 'dataSemRandomized'};

            for i = 1:numel(maskDim1)
                fld = maskDim1{i};
                if ~isempty(pset.(fld))
                    % some have up to 4 dimensions, add a couple of extra
                    % colons just in case
                    pset.(fld) = pset.(fld)(mask, :, :, :, :, :);
                end
            end

            % if dataSourceManual, mask the field Manual value.
            % else, mask the odc property if it's already been computed
            for i = 1:numel(maskDim1_odcOrManual)
                fld = maskDim1_odcOrManual{i};
                if pset.dataSourceManual || ~isempty(pset.odc.(fld))
                    % check whether it's already been computed
                    % then write to the property itself, which will
                    % copy the ODC on write. never write to the odc
                    % property directly
                    if ~isempty(pset.(fld))
                        pset.(fld) = pset.(fld)(mask, :, :, :, :, :);
                    end
                end

                % in the ODC case still may need to mask the manual field
                fldManual = [fld 'Manual'];
                if ~pset.dataSourceManual && ~isempty(pset.(fldManual))
                    pset.(fldManual) = pset.(fldManual)(mask, :, :, :, :, :);
                end
            end

            for i = 1:numel(maskDim2_odcOrManual)
                fld = maskDim2_odcOrManual{i};
                if pset.dataSourceManual || ~isempty(pset.odc.(fld))
                    % check whether it's already been computed
                    % then write to the property itself, which will
                    % copy the ODC on write. never write to the odc
                    % property directly
                    if ~isempty(pset.(fld))
                        pset.(fld) = pset.(fld)(:, mask, :, :, :, :);
                    end
                end
                % in the ODC case still may need to mask the manual field
                fldManual = [fld 'Manual'];
                if ~pset.dataSourceManual && ~isempty(pset.(fldManual))
                    pset.(fldManual) = pset.(fldManual)(:, mask, :, :, :, :);
                end
            end

            % we need to recompute the trial-averaged data again from
            % scratch, since the time windows will be shifted to reflect
            % the bases
            %             c.flushTrialAveragedData();
            for i = 1:numel(maskCellDim1_odcOrManual)
                fld = maskCellDim1_odcOrManual{i};
                if pset.dataSourceManual || ~isempty(pset.odc.(fld))
                    for j = 1:numel(pset.(fld))
                        % some have 4 dimensions
                        if ~isempty(pset.(fld){j})
                            pset.(fld){j} = pset.(fld){j}(mask, :, :, :);
                        end
                    end
                end
                % in the ODC case still may need to mask the manual field
                fldManual = [fld 'Manual'];
                if ~pset.dataSourceManual
                    for j = 1:numel(pset.(fldManual))
                        % some have 4 dimensions
                        if ~isempty(pset.(fldManual){j})
                            pset.(fldManual){j} = pset.(fldManual){j}(mask, :, :, :);
                        end
                    end
                end
            end

            for i = 1:numel(maskCellDim1)
                fld = maskCellDim1{i};
                if ~isempty(pset.(fld))
                    for j = 1:numel(pset.(fld))
                        % some have 4 dimensions
                        if ~isempty(pset.(fld){j})
                            pset.(fld){j} = pset.(fld){j}(mask, :, :, :);
                        end
                    end
                end
            end

            % filter alignSummaryData
            if pset.dataSourceManual || ~isempty(pset.odc.alignSummaryData)
                cachedMaskedBasisAlignSummaryLookup = pset.basisAlignSummaryLookup(mask);
                alignSummaryKeep = false(size(pset.alignSummaryData{1}, 1), 1);
                alignSummaryKeep(cachedMaskedBasisAlignSummaryLookup) = true;

                % updating the lookup table is tricky, since the lookup
                % indices change
                newIdxForOldSummary = cumsum(alignSummaryKeep) .* alignSummaryKeep;
                newSummaryIdx = newIdxForOldSummary(cachedMaskedBasisAlignSummaryLookup);
                pset.basisAlignSummaryLookup = makecol(newSummaryIdx);

                pset.alignSummaryData = pset.alignSummaryData(alignSummaryKeep, :);
                pset.alignSummaryAggregated = [];
            end

            % filter dataSources
            if ~isempty(pset.dataSources)
                dataSourcesKeep = false(numel(pset.dataSources), 1);
                dataSourcesKeep(pset.basisDataSourceIdx(mask)) = true;

                % updating the lookup table is tricky, since the lookup
                % indices change
                newIdxForOldSrc = cumsum(dataSourcesKeep) .* dataSourcesKeep;
                newSourceIdx = newIdxForOldSrc(pset.basisDataSourceIdx);
                pset.basisDataSourceIdx = makecol(newSourceIdx(mask));

                pset.basisDataSourceChannelNames = pset.basisDataSourceChannelNames(mask);

                pset.dataSources = pset.dataSources(dataSourcesKeep);
            end

            % filter translationNormalization
            if ~isempty(pset.translationNormalization)
                pset.translationNormalization = pset.translationNormalization.filterBases(mask);
            end

            if pset.dataSourceManual || ~isempty(pset.odc.dataDifferenceOfTrialsScaledNoiseEstimate)
                pset.dataDifferenceOfTrialsScaledNoiseEstimate = pset.dataDifferenceOfTrialsScaledNoiseEstimate(mask, :, :);
                if pset.hasDataRandomized
                    pset.dataDifferenceOfTrialsScaledNoiseEstimateRandomized = pset.dataDifferenceOfTrialsScaledNoiseEstimateRandomized(mask, :, :, :);
                end
            end

            % force time windows to become updated
            pset = pset.updateValid();
        end

        function [pset, mask] = filterBasesMissingTrialAverageForNonEmptyConditionAligns(pset)
            pset.warnIfNoArgOut(nargout);
            mask = ~pset.basesMissingTrialAverageForNonEmptyConditionAligns;
            pset = pset.filterBases(mask);
        end
    end

    methods % Filtering conditions
        function [pset, maskC] = selectConditions(pset, varargin)
            % select specific conditions by linear index or mask
            pset.warnIfNoArgOut(nargout);

            [cd, maskC] = pset.conditionDescriptor.selectConditions(varargin{:});
            pset = pset.setConditionDescriptor(cd);
        end

        function [pset, maskC] = selectConditionsAlongAxis(pset, axisAttr, mask)
            % select specific conditions by linear index or mask
            pset.warnIfNoArgOut(nargout);

            [cd, maskC] = pset.conditionDescriptor.selectConditionsAlongAxis(axisAttr, mask);

            if ~pset.dataSourceManual
                % just update the condition descriptor and the data will be
                % re-trialaveraged accordingly
                pset = pset.setConditionDescriptor(cd);
            else
                % manually orchestrate a selection of the conditions
                % this will drop any single trial data since these won't be
                % preserved by
                % PopulationTrajectorySetCrossConditionUtilities, this
                % could be fixed if useful.
                aIdx = pset.conditionDescriptor.axisLookupByAttributes(axisAttr);
                nOld = pset.conditionDescriptor.conditionsSize(aIdx);
                inds = TensorUtils.vectorMaskToIndices(mask);
                nNew = numel(inds);
                wNewByOld = zeros(nNew, nOld);
                for iN = 1:nNew
                    wNewByOld(iN, inds(iN)) = 1;
                end

                pset = PopulationTrajectorySetCrossConditionUtilities.applyLinearCombinationAlongConditionAxis(pset, aIdx, wNewByOld);
                pset = pset.setConditionDescriptor(cd);
            end

        end

        function [pset, maskC] = matchSelectConditionsAlongAxis(pset, varargin)
            % select specific conditions by linear index or mask
            pset.warnIfNoArgOut(nargout);

            [cd, maskC] = pset.conditionDescriptor.matchSelectConditionsAlongAxis(varargin{:});
            pset = pset.setConditionDescriptor(cd);
        end
    end

    methods(Access=protected)
        % utility method to subselect conditions from data for a manual
        % data source
        function pset = manualApplyConditionMask(pset, maskC) %#ok<INUSD>
            pset.warnIfNoArgOut(narout);
            error('Not implemented');
        end
    end

    methods % Marking bases as invalid
        function pset = updateValid(pset)
            pset.warnIfNoArgOut(nargout);
            if ~isempty(pset.odc)
                pset.odc = pset.odc.copy();
                pset.odc.flushValid();
                pset.odc.flushTrialAveragedData();
            end
            if pset.dataSourceManual
                mask = ~pset.basisValid;
                clearFn = @(in, dim) TensorUtils.assignValueMaskedSelectionAlongDimension(in, dim, mask, NaN);

                % mask out data from every invalid basis
                maskDim1 = {'basisNames', 'basisUnits', ...
                    'dataByTrial', 'tMinForDataByTrial', ...
                    'tMaxForDataByTrial', 'tMinByTrial', 'tMaxByTrial', ...
                    'dataCachedSampledTrialsTensor', 'dataCachedSampledTrialCounts', 'dataCachedMeanExcludingSampledTrialsTensor', ...
                    'dataDifferenceOfTrialsScaledNoiseEstimate', 'dataDifferenceOfTrialsScaledNoiseEstimateRandomized'};
                maskDim2 = {'dataNTrials', 'dataNTrialsRandomized', 'tMinValidByAlignBasisCondition', 'tMaxValidByAlignBasisCondition'};
                maskCellDim1 = {'dataMean', 'dataSem', 'dataMeanRandomized', 'dataSemRandomized', ...
                    'dataIntervalHigh', 'dataIntervalLow'};

                for i = 1:numel(maskDim1)
                    fld = maskDim1{i};
                    if ~isempty(pset.(fld))
                        % some have up to 4 dimensions, add a couple of extra
                        % colons just in case
                        pset.(fld) = clearFn(pset.(fld), 1);
                    end
                end

                for i = 1:numel(maskDim2)
                    fld = maskDim2{i};
                    if ~isempty(pset.(fld))
                        pset.(fld) = clearFn(pset.(fld), 2);
                    end
                end

                for i = 1:numel(maskCellDim1)
                    fld = maskCellDim1{i};
                    if ~isempty(pset.(fld))
                        for j = 1:numel(pset.(fld))
                            pset.(fld){j} = clearFn(pset.(fld){j}, 1);
                        end
                    end
                end

                % filter alignSummaryData
                if ~isempty(pset.alignSummaryData)
                    dsMaskKeep = TensorUtils.vectorIndicesToMask(pset.basisAlignSummaryLookup(pset.basisValid), pset.nAlignSummaryData);
                    pset.alignSummaryData(~dsMaskKeep, :) = {[]};
                end
                pset.alignSummaryAggregated = [];

                % filter translationNormalization
                if ~isempty(pset.translationNormalization)
                    pset.translationNormalization = pset.translationNormalization.setBasesInvalid(mask);
                end
            end
        end

        function pset = markBasesPermanentlyInvalid(pset, mask, cause)
            pset.warnIfNoArgOut(nargout);

            [permValid, permCause] = pset.getPermanentValid();

            mask = makecol(TensorUtils.vectorIndicesToMask(mask, pset.nBases));
            maskOrig = mask; % cache for later

            mask = mask & permValid;
            permValid(mask) = false;

            if nargin < 3
                cause = 'unspecified';
            end
            assert(iscellstr(cause) || ischar(cause), 'Cause must be a cellstr or a string');
            if ischar(cause)
                cause = repmat({cause}, nnz(maskOrig), 1);
            end
            cause = makecol(cause);

            if ~any(mask)
                return;
            end

            if numel(cause) == nnz(maskOrig)
                cause = TensorUtils.inflateMaskedTensor(cause, 1, maskOrig, {''});
            end
            assert(numel(cause) == numel(mask), 'Length of cellstr cause must match nnz(mask) or numel(mask)');

            permCause(mask) = cause(mask);

            pset.basisValidManual = permValid;
            pset.basisInvalidCauseManual = permCause;
            pset = pset.updateValid();
        end

        function pset = markBasesTemporarilyInvalid(pset, mask, cause)
            pset.warnIfNoArgOut(nargout);

            [tempValid, tempCause] = pset.getTemporaryValid();

            mask = makecol(TensorUtils.vectorIndicesToMask(mask, pset.nBases));
            mask = mask & tempValid;
            tempValid(mask) = false;

            if nargin < 3
                cause = 'unspecified';
            end
            assert(iscellstr(cause) || ischar(cause), 'Cause must be a cellstr or a string');
            if ischar(cause)
                cause = repmat({cause}, nnz(mask), 1);
            end
            cause = makecol(cause);
            if numel(cause) == nnz(mask)
                cause = TensorUtils.inflateMaskedTensor(cause, 1, mask, {''});
            end
            assert(numel(cause) == numel(mask), 'Length of cellstr cause must match nnz(mask) or numel(mask)');

            tempCause(mask) = cause(mask);

            pset.basisValidTemporary = tempValid;
            pset.basisInvalidCauseTemporary = tempCause;
            pset = pset.updateValid();
        end

        function pset = restoreBasesTemporarilyInvalid(pset)
            pset.warnIfNoArgOut(nargout);
            if pset.dataSourceManual
                error('Data source has manually-provided data. Bases can only be marked invalid; basisValid cannot be reset');
            end
            pset.basisValidTemporary = [];
            pset.basisInvalidCauseTemporary = {};
            pset = pset.updateValid();
        end

        %         function pset = setBasesInvalid(pset, mask, cause)
        %             pset.warnIfNoArgOut(nargout);
        %             if nargin < 3
        %                 cause = 'unspecified';
        %             end
        %             assert(iscellstr(cause) || ischar(cause), 'Cause must be a cellstr or a string');
        %
        %             mask = makecol(TensorUtils.vectorIndicesToMask(mask, pset.nBases));
        %
        %             if ischar(cause)
        %                 cause = repmat({cause}, nnz(mask), 1);
        %             end
        %             cause = makecol(cause);
        %             assert(numel(cause) == nnz(mask), 'Length of cellstr cause must match nnz(mask)');
        %
        %             v = pset.basisValidManual;
        %             if isempty(v)
        %                 v = truevec(pset.nBases);
        %             end
        %             v = v & ~mask;
        %             pset.basisValidManual = v;
        %
        %             if isempty(pset.basisInvalidCauseManual)
        %                 pset.basisInvalidCauseManual = cellstrvec(pset.nBases);
        %             end
        %             pset.basisInvalidCauseManual(mask) = cause;
        %             pset = pset.updateValid();
        %         end

        function [pset, mask] = markBasesTemporarilyInvalidMissingTrialAverages(pset)
            pset.warnIfNoArgOut(nargout);
            mask = pset.basesMissingTrialAverageForNonEmptyConditionAligns;
            pset = pset.markBasesTemporarilyInvalid(mask, 'missing trial average for non empty condition aligns');
        end

        function [pset, mask] = markBasesPermanentlyInvalidMissingTrialAverages(pset)
            pset.warnIfNoArgOut(nargout);
            mask = pset.basesMissingTrialAverageForNonEmptyConditionAligns;
            pset = pset.markBasesPermanentlyInvalid(mask, 'missing trial average for non empty condition aligns');
        end

        function warnIfAnyBasesMissingTrialAverageForNonEmptyConditionAligns(pset)
            N = nnz(pset.basesMissingTrialAverageForNonEmptyConditionAligns);
            if N > 0
                warning('%d bases are missing valid trial averages on condition/aligns where other bases have valid trial averages. Use .findBasesMissingTrialAverageForNonEmptyConditionAligns() to identify these and .ignoreBasesMissingTrialAverageForNonEmptyConditionAligns() to mark these invalid', N);
            end
        end

        function idx = findBasesMissingTrialAverageForNonEmptyConditionAligns(pset)
            idx = find(pset.basesMissingTrialAverageForNonEmptyConditionAligns);
        end

        function pset = setBasisNames(pset, basisNames)
            assert(iscellstr(basisNames) && numel(basisNames) == pset.nBases);
            pset.warnIfNoArgOut(nargout);

            pset.basisNames = basisNames;
        end

        function pset = setBasisNamesUsingFormatString(pset, prefix)
            assert(ischar(prefix) && ~isempty(strfind(prefix, '%d')), 'Format string must be char containing ''%d'''); %#ok<STREMP>
            pset.warnIfNoArgOut(nargout);

            names = arrayfun(@(n) sprintf(prefix, n), (1:pset.nBases)', 'UniformOutput', false);
            pset = pset.setBasisNames(names);
        end
    end

    methods(Static) % Static methods which take multiple psets as args
        function [varargout] = equalizeBasesInvalid(varargin)
            % works for arguments of PopulationTrajectorySet and
            % StateSpaceProjection
            assert(nargin == nargout, 'Number of input and output arguments must match');
            N = nargin;

            if N == 1
                varargout{1} = varargin{1};
                return;
            end

            nBasesVec = nan(numel(varargin), 1);
            for i = 1:numel(varargin)
                if isa(varargin{i}, 'PopulationTrajectorySet')
                    nBasesVec(i) = varargin{i}.nBases;
                elseif isa(varargin{i}, 'StateSpaceProjection')
                    nBasesVec(i) = varargin{i}.nBasesSource;
                else
                    error('Not defined for class %s', class(varargin{i}));
                end
            end
            assert(numel(unique(nBasesVec)) == 1, 'All inputs must have the same nBases');
            nBases = nBasesVec(1);

            mask = truevec(nBases);
            cause = cellstrvec(nBases);

            for i = 1:N
                obj = varargin{i};
                mask = mask & obj.basisValid;
                cause(~obj.basisValid) = cellfun(@(c) sprintf('equalizeBasisInvalid: %s', c),  ...
                    obj.basisInvalidCause(~obj.basisValid), 'UniformOutput', false);
            end

            varargout = cellvec(N);
            for i = 1:N
                obj = varargin{i};
                if isa(obj, 'PopulationTrajectorySet')
                    varargout{i} = obj.markBasesPermanentlyInvalid(~mask, cause);
                elseif isa(obj, 'StateSpaceProjection')
                    varargout{i} = obj.markBasesInvalid(~mask, cause);
                end
            end
        end

        function tf = checkSameBasesValid(varargin)
            nBasesVec = cellfun(@(pset) pset.nBases, varargin);
            assert(numel(unique(nBasesVec)) == 1, 'All inputs must have the same nBases');

            basisValidMat = cell2mat(cellfun(@(pset) pset.basisValid, makerow(varargin), 'UniformOutput', false));

            tf = all(all(basisValidMat, 2) | all(~basisValidMat, 2));
        end

        function [tf, reason] = checkBasesMatch(varargin)
            tf = true;
            reason = '';

            nBases = cellfun(@(pset) pset.nBases, varargin);
            if numel(unique(nBases)) ~= 1
                tf = false;
                reason = 'nBases do not match';
                return;
            end

            basisAlignSummaryLookupCell = cellfun(@(pset) pset.basisAlignSummaryLookup, varargin, 'UniformOutput', false);
            if ~allEqual(basisAlignSummaryLookupCell{:})
                tf = false;
                reason = 'basisAlignSummaryLookup do not match';
                return;
            end

            function tf = allEqual(varargin)
                tf = true;
                for i = 2:numel(varargin)
                    if ~isequal(varargin{1}, varargin{2})
                        tf = false;
                        return;
                    end
                end
            end
        end

        function assertBasesMatch(varargin)
            [tf, reason] = PopulationTrajectorySet.checkBasesMatch(varargin{:});
            assert(tf, reason);
        end
    end

    methods % Compute on-the-fly Dependent properties
        function tf = get.simultaneous(pset)
            tf = pset.nDataSources == 1;
        end

        function n = get.nTrials(pset)
            if ~pset.simultaneous
                n = NaN;
            else
                n = pset.dataSources{1}.nTrials;
            end
        end

        function n = get.nTrialsValid(pset)
            if ~pset.simultaneous
                n = NaN;
            else
                n = pset.dataSources{1}.nTrialsValid;
            end
        end

        function n = get.nTrialsByCondition(pset)
            if ~pset.simultaneous
                n = nan(pset.conditionsSize);
            else
                n = pset.dataSources{1}.nTrialsByCondition;
            end
        end

        function n = get.nDataSources(pset)
            n = numel(pset.dataSources);
        end

        function n = get.nBases(pset)
            if pset.dataSourceManual
                n = size(pset.dataMean{1}, 1);
            else
                n = numel(pset.basisDataSourceIdx);
            end
        end

        function n = get.nBasesValid(pset)
            n = nnz(pset.basisValid);
        end

        function n = get.nBasesValidPermanent(pset)
            n = nnz(pset.basisValidPermanent);
        end

        function n = get.nBasesPermanentlyInvalid(pset)
            n = nnz(~pset.basisValidPermanent);
        end

        function n = get.nBasesTemporarilyInvalid(pset)
            n = nnz(~pset.getTemporaryValid());
        end

        function n = get.nConditions(pset)
            if isempty(pset.conditionDescriptor)
                n = 0;
            else
                n = pset.conditionDescriptor.nConditions;
            end
        end

        function n = get.nAlign(pset)
            n = length(pset.alignDescriptorSet);
        end

        function sz = get.conditionsSize(pset)
            if isempty(pset.conditionDescriptor)
                sz = [0 0];
            else
                sz = pset.conditionDescriptor.conditionsSize;
            end
        end

        function sz = get.conditionsSizeNoExpand(pset)
            if isempty(pset.conditionDescriptor)
                sz = 0;
            else
                sz = pset.conditionDescriptor.conditionsSizeNoExpand;
            end
        end

        function clists = get.conditionIdxByTrial(pset)
            clists = cellvec(pset.nBases);
            dataSourcesByBasis = pset.dataSources(pset.basisDataSourceIdx);
            for iB = 1:pset.nBases
                idxByCondition = pset.trialLists(iB, :);
                clists{iB} = nanvec(dataSourcesByBasis{iB}.nTrials);
                for iC = 1:numel(idxByCondition)
                    clists{iB}(idxByCondition{iC}) = iC;
                end
            end
        end

        function n = get.nAxes(pset)
            if isempty(pset.conditionDescriptor)
                n = 0;
            else
                n = pset.conditionDescriptor.nAxes;
            end
        end

        function as = lookupAlignSummaryDataForBasis(pset, basisIdx)
            asIdx = pset.basisAlignSummaryLookup(basisIdx);
            as = pset.alignSummaryData(asIdx, :);
        end

        function as = lookupAlignSummaryDataForBasisAlign(pset, basisIdx, alignIdx)
            asIdx = pset.basisAlignSummaryLookup(basisIdx);
            as = pset.alignSummaryData{asIdx, alignIdx};
        end

        function n = get.nAlignSummaryData(pset)
            n = size(pset.alignSummaryData, 1);
        end

        function conditions = get.conditions(pset)
            if isempty(pset.conditionDescriptor)
                conditions = {};
            else
                conditions = pset.conditionDescriptor.conditions;
            end
        end

        function names = get.conditionNames(pset)
            if isempty(pset.conditionDescriptor)
                names = {};
            else
                names = pset.conditionDescriptor.names;
            end
        end

        function names = get.alignNames(pset)
            names = cellfun(@(ad) ad.name, pset.alignDescriptorSet, 'Uniform', false);
        end

        function str = get.dataIntervalQuantilesAsString(pset)
            str = sprintf('[%g - %g] %%', 100*pset.dataIntervalQuantileLow, ...
                100*pset.dataIntervalQuantileHigh);
        end

        function c = get.alignConditionsWithTrials(pset)
            % dataNTrials is nAlign x nBases x nConditions
            % c is nAlign x nConditions
            c = TensorUtils.squeezeDims(any(pset.dataNTrials(:, pset.basisValid, :), 2), 2);
        end

        function c = get.alignConditionsWithTrialAverage(pset)
            % c is nAlign x nConditions
            c = TensorUtils.squeezeDims(any(pset.hasValidTrialAverageByAlignBasisCondition(:, pset.basisValid, :), 2), 2);
        end

        function c = get.basisConditionsWithValidTrialAverage(pset)
            % c is nBases x nConditions
            c = TensorUtils.squeezeDims(all(pset.hasValidTrialAverageByAlignBasisCondition, 1), 1);
        end
        %
        function basesMissingTrialAverages = get.basesMissingTrialAverageForNonEmptyConditionAligns(pset)
            % determine which bases missing trials in at least one condition for
            % which other bases have trials in that alignment. basesMask is
            % nBases x 1 logical vector

            % nAlign x nBases x nConditions
            shouldHaveTrialAverage = repmat(permute(pset.alignConditionsWithTrialAverage, [1 3 2]), [1 pset.nBasesValidPermanent 1]);
            hasTrialAverage = pset.hasValidTrialAverageByAlignBasisCondition(:, pset.basisValidPermanent, :);

            % nBases x 1
            basesValidMissingTrialAverages = makecol(TensorUtils.squeezeDims(any(any(shouldHaveTrialAverage & ~hasTrialAverage, 3), 1), [1 3]));
            basesMissingTrialAverages = TensorUtils.inflateMaskedTensor(basesValidMissingTrialAverages, 1, pset.basisValidPermanent, false);
        end

        function v = get.basisValidWithTrialAverageAllNonEmptyConditionAligns(pset)
            v = pset.basisValid & ~pset.basesMissingTrialAverageForNonEmptyConditionAligns;
        end

        function bMask = get.basesNonEmpty(pset)
            % nBases x 1 logical
            bMask = pset.basisValid & makecol(any(any(pset.hasValidTrialAverageByAlignBasisCondition, 1), 3));
        end

        function cMask = get.conditionsWithValidTrialAverageOnNonEmptyBases(pset)
            % look at valid bases that have a trial average on at least one
            % condition. which conditions have trial averages on ALL bases
            % satisfying this?
            bMask = pset.basesNonEmpty;
            % any alignment, all bases
            cMask = squeeze(all(any(pset.hasValidTrialAverageByAlignBasisCondition(:,bMask,:), 1), 2));
        end
    end

    methods % Simple statistics, should be NaN for invalid bases
        % some of the coding here is designed to accept the arguments
        % 'type', 'meanRandom', which will mean the results will operate on
        % dataMeanRandomized, and thus have size nRandomSamples along the
        % last dimension, just like the arrangeCTAbyN-like methods

        function dataStd = computeDataStd(pset)
            % dataNTrials is nAlign x nBases x nConditions
            % dataSem is nAlign cell of nBases x nConditions x nTime
            % dataStd will be same size as dataSem

            dataStd = cell(pset.nAlign, 1);
            for iAlign = 1:pset.nAlign
                dataStd{iAlign} = bsxfun(@times, pset.dataSem{iAlign}, sqrt(squeeze(pset.dataNTrials(iAlign, :, :))));
            end
        end

        function dataVar = computeDataVar(pset)
            % dataNTrials is nAlign x nBases x nConditions
            % dataSem is nAlign cell of nBases x nConditions x nTime
            % dataVar will be same size as dataSemRandomized

            dataVar = cell(pset.nAlign, 1);
            for iAlign = 1:pset.nAlign
                dataVar{iAlign} = bsxfun(@times, pset.dataSem{iAlign}, sqrt(squeeze(pset.dataNTrials(iAlign, :, :)))).^2;
            end
        end

        function dataStd = computeDataStdRandomized(pset, varargin)
            % dataNTrials is nAlign x nBases x nConditions
            % dataSem is nAlign cell of nBases x nConditions x nTime
            % dataStd will be same size as dataSem

            p = inputParser();
            p.addParameter('dataRandomIndex', 1:pset.nRandomSamples, @isvector);
            p.parse(varargin{:});

            assert(pset.hasDataRandomized, 'Must generate randomized data using storeDataMean* method first');

            dataStd = cell(pset.nAlign, 1);
            for iAlign = 1:pset.nAlign
                dataStd{iAlign} = bsxfun(@times, pset.dataSemRandomized{iAlign}, sqrt(squeeze(pset.dataNTrialsRandomized(iAlign, :, :, p.Results.dataRandomIndex))));
            end
        end

        function dataVar = computeDataVarRandomized(pset, varargin)
            % dataNTrials is nAlign x nBases x nConditions
            % dataSem is nAlign cell of nBases x nConditions x nTime
            % dataVar will be same size as dataSemRandomized
            p = inputParser();
            p.addParameter('dataRandomIndex', 1:pset.nRandomSamples, @isvector);
            p.parse(varargin{:});

            assert(pset.hasDataRandomized, 'Must generate randomized data using storeDataMean* method first');

            dataVar = cell(pset.nAlign, 1);
            for iAlign = 1:pset.nAlign
                dataVar{iAlign} = bsxfun(@times, pset.dataSemRandomized{iAlign}, sqrt(squeeze(pset.dataNTrialsRandomized(iAlign, :, :, p.Results.dataRandomIndex)))).^2;
            end
        end

        function snrByBasis = computeSnrByBasis(pset, varargin)
            semCTAbyN = pset.arrangeCTAbyN(varargin{:}, 'type', 'sem');
            noiseByBasis = TensorUtils.squeezeDims(nanmax(semCTAbyN, [], 1), 1);
            rangeByBasis = pset.computeRangeByBasis(varargin{:}, 'type', 'mean');

            snrByBasis = rangeByBasis ./ noiseByBasis;
            snrByBasis = TensorUtils.assignValueMaskedSelectionAlongDimension(snrByBasis, 1, ~pset.basisValid, NaN);
        end

        function minByBasis = computeMinByBasis(pset, varargin)
            CTAbyN = pset.arrangeCTAbyN(varargin{:});
            minByBasis = TensorUtils.squeezeDims(nanmin(CTAbyN, [], 1), 1);
            minByBasis = TensorUtils.assignValueMaskedSelectionAlongDimension(minByBasis, 1, ~pset.basisValid, NaN);
        end

        function maxByBasis = computeMaxByBasis(pset, varargin)
            CTAbyN = pset.arrangeCTAbyN(varargin{:});
            maxByBasis = TensorUtils.squeezeDims(nanmax(CTAbyN, [], 1), 1);
            maxByBasis = TensorUtils.assignValueMaskedSelectionAlongDimension(maxByBasis, 1, ~pset.basisValid, NaN);
        end

        function meanByBasis = computeMeanByBasis(pset, varargin)
            CTAbyN = pset.arrangeCTAbyN(varargin{:});
            meanByBasis = TensorUtils.squeezeDims(nanmean(CTAbyN, 1), 1);
            meanByBasis = TensorUtils.assignValueMaskedSelectionAlongDimension(meanByBasis, 1, ~pset.basisValid, NaN);
        end

        function varByBasis = computeVarUncorrectedByBasis(pset, varargin)
            varByBasis = TensorUtils.squeezeDims(nanvar(pset.arrangeCTAbyN(varargin{:}), 0, 1), 1);
            varByBasis = TensorUtils.assignValueMaskedSelectionAlongDimension(varByBasis, 1, ~pset.basisValid, NaN);
        end

        function varPerCTA = computeTotalVarUncorrectedPerCTA(pset, varargin)
            % note, this should be the same as doing
            % pset.meanSubtractBases.computeTotalSSPerCTA

            ctaByN = pset.arrangeCTAbyN(varargin{:});
            ctaByN_meanSub = bsxfun(@minus, ctaByN, nanmean(ctaByN, 1));
            varPerCTAByBasis = nanmean(ctaByN_meanSub.^2, 1);
            varPerCTA = squeeze(nansum(varPerCTAByBasis, 2));
        end

        function ssq = computeTotalSS(pset, varargin)
            tensor = pset.arrangeCTAbyN(varargin{:});
            ssq = squeeze(TensorUtils.nansumMultiDim(tensor.^2, [1 2]));
        end

        function ssq = computeTotalSSPerCTA(pset, varargin)
            tensor = pset.arrangeCTAbyN(varargin{:});
            ssq = squeeze(nansum(nanmean(tensor.^2, 1), 2));
        end

        function ssqPer = computeTotalSSPerNCTA(pset, varargin)
            % take squared values averaged over neurons and time
            tensor = pset.arrangeCTAbyN(varargin{:});
            ssqPer = squeeze(TensorUtils.nanmeanMultiDim(tensor.^2, [1 2]));
        end

        function normByBasis = computeNormByBasis(pset, varargin)
            ctaByN = pset.arrangeCTAbyN(varargin{:});
            normByBasis = TensorUtils.squeezeDims(nansum(ctaByN.^2, 1), 1);
            normByBasis = TensorUtils.assignValueMaskedSelectionAlongDimension(normByBasis, 1, ~pset.basisValid, NaN);
        end

        function stdByBasis = computeStdByBasis(pset, varargin)
            stdByBasis = TensorUtils.squeezeDims(nanstd(pset.arrangeCTAbyN(varargin{:}), 0, 1), 1);
            stdByBasis = TensorUtils.assignValueMaskedSelectionAlongDimension(stdByBasis, 1, ~pset.basisValid, NaN);
        end

        function rangeByBasis = computeRangeByBasis(pset, varargin)
            CTAbyN = pset.arrangeCTAbyN(varargin{:});
            rangeByBasis = TensorUtils.squeezeDims(nanmax(CTAbyN, [], 1) - nanmin(CTAbyN, [], 1), 1);
            rangeByBasis = TensorUtils.assignValueMaskedSelectionAlongDimension(rangeByBasis, 1, ~pset.basisValid, NaN);
        end

        %         function [maxValues maxTimes] = getMaximumByBasisEachConditionEachAlign(pset, varargin)
        %             % maxValues: nAlign x nBases x nConditions matrices with the maximum value
        %             % time of occurrence
        %
        %             maxValues = nan(pset.nAlign, pset.nBases, pset.nConditions);
        %             for iAlign = 1:pset.nAlign
        %                 [maxValues(iAlign, :, :), maxTimes(iAlign, :, :)] = ...
        %                     max();
        %             end
        %
        %             function [valMax timeMax] = findMaxFn(time,data)
        %                 [valMax i] = max(data);
        %                 timeMax = time(i);
        %             end
        %         end
        %
        %         function [minValues minTimes] = findMinimum(pset, varargin)
        %             % return nBases x nConditions x nAlign matrices with the minimum value and
        %             % time of minimum value for each basis x condition x align
        %
        %             [minValues minTimes] = pset.alignBasisConditionDataFun(@findMinFn, 'asMatrix', [true true]);
        %
        %             function [valMin timeMin] = findMinFn(time,data)
        %                 [valMin i] = min(data);
        %                 timeMin = time(i);
        %             end
        %         end
        %
        %         function maxByBasis = findMaximumAcrossConditions(pset)
        %             % return a nBases x nAlign vector of maximum values across conditions
        %
        %             maxValues = pset.findMaximum();
        %             maxByBasis = max(maxValues, [], 2);
        %         end
        %
        %         function minByBasis = findMinimumAcrossConditions(pset)
        %             % return a nBases x nAlign vector of minimum values across conditions
        %
        %             minValues = pset.findMinimum();
        %             minByBasis = min(minValues, [], 2);
        %         end
        %
        %         function varData = computeVarianceOverTime(pset)
        %             % varData is nBases x nConditions x nAlign
        %
        %             varData = pset.alignBasisConditionDataFun(@var, 'asMatrix', true);
        %         end
        %
        %         function [ccvByBasisByAlign tVecByBasisByAlign] = crossConditionVariance(pset)
        %             % compute variance across conditions per condition over time for each basis x align
        %             % ccvByBasisByAlign is a cell array of nBases x nAlign with a T x 1 vector of ccv over time
        %             % tVecByAlign has the same size and carries the time vector associated with each ccv vector
        %
        %             [data timeData tVecByBasisByAlign] = pset.getDataTimeWindowedValidAcrossConditions();
        %
        %             ccvByBasisByAlign = TensorUtils.mapToSizeFromSubs([pset.nBases pset.nAlign], ...
        %                 'contentsFn', @getCCV, 'asCell', true);
        %
        %             function ccv = getCCV(iBasis, iAlign)
        %                 % time by conditions matrix for this basis x align
        %                 tByC = cell2mat(squeezedim(data(iBasis, :, iAlign), [1 3]));
        %
        %                 % t by 1 vector of variance across conditions
        %                 ccv = makecol(var(tByC, [], 2));
        %             end
        %         end
        %
        %         function [ccvByBasisByAlign tVecByBasisByAlign] = crossConditionStd(pset)
        %             % compute variance across conditions per condition over time for each basis x align
        %             % ccvByBasisByAlign is a cell array of nBases x nAlign with a T x 1 vector of ccv over time
        %             % tVecByAlign has the same size and carries the time vector associated with each ccv vector
        %
        %             [data timeData tVecByBasisByAlign] = pset.getDataTimeWindowedValidAcrossConditions();
        %
        %             ccvByBasisByAlign = TensorUtils.mapToSizeFromSubs([pset.nBases pset.nAlign], ...
        %                 'contentsFn', @getCCS, 'asCell', true);
        %
        %             function ccv = getCCS(iBasis, iAlign)
        %                 % time by conditions matrix for this basis x align
        %                 tByC = cell2mat(squeezedim(data(iBasis, :, iAlign), [1 3]));
        %
        %                 % t by 1 vector of variance across conditions
        %                 ccv = makecol(std(tByC, [], 2));
        %             end
        %         end
    end

    methods % Visualization and plotting utilities
        function addConditionLabels(pset, varargin)
            pset.conditionDescriptor.addColoredLabels(varargin{:});
        end

        function [offsets, lims] = getAlignPlottingTimeOffsets(pset, tvecCell, varargin)
            % when plotting multiple alignments of data simultaneously,
            % timeseries are plotted side by side along an axis, separated
            % by gaps given by .interAlignGaps. This returns the list of
            % time offsets where each alignment's zero event would be
            % plotted. The time vectors in tvec Cell are used to determine
            % the "width" of each alignments and to find the appropriate
            % location to start the next alignment.
            %
            % tvecCell is a nAlign x 1 cell of:
            %     time vectors, for common time across trials, or
            %     nTrials x 1 cell of time vectors, for different times
            %     across trials.
            %
            % Parameters:
            %     alignIdx : vector indicating which alignments to include

            p = inputParser();
            p.addParameter('alignIdx', 1:pset.nAlign, @isvector);
            p.parse(varargin{:});

            % select alignment indices
            alignIdx = 1:pset.nAlign;
            alignIdx = alignIdx(p.Results.alignIdx);
            nAlign = numel(alignIdx);

            offsets = nan(nAlign, 1);
            offsets(1) = 0;
            currentOffset = 0;

            % compute start/stop of each alignment
            [mins, maxs] = deal(nanvec(nAlign));
            for iAlign = 1:nAlign
                if iscell(tvecCell{iAlign}) && ~isempty(tvecCell{iAlign})
                    mins(iAlign) = nanmin(cellfun(@nanminNanEmpty, tvecCell{iAlign}));
                    maxs(iAlign) = nanmax(cellfun(@nanmaxNanEmpty, tvecCell{iAlign}));
                elseif isempty(tvecCell{iAlign})
                    error('Time cell for alignment %d is empty', iAlign);
                else
                    mins(iAlign) = nanmin(tvecCell{iAlign});
                    maxs(iAlign) = nanmax(tvecCell{iAlign});
                end
            end

            if nAlign == 1
                % no gaps needed
                offsets = 0;
                lims = [mins(1), maxs(1)];
                return;
            end

            % determine the inter alignment gaps
            if isempty(pset.interAlignGaps)
                % no inter align gap specified, determine automatically as
                % 2% of total span
                T = sum(maxs - mins);
                gaps = repmat(0.02 * T, nAlign-1, 1);
            else
                gaps = pset.interAlignGaps;
            end

            for iAlign = 2:nAlign
                currentOffset = currentOffset + maxs(iAlign-1) + ...
                    gaps(iAlign-1) - mins(iAlign);
                offsets(iAlign) = currentOffset;
            end

            lims = [mins(1), maxs(end) + offsets(end)];
        end

        function plotBases(pset, varargin)
            % plot bases one above the next
            p = inputParser;
            p.addParameter('individualTrials', false, @islogical);

            p.addParameter('dataRandomIndex', [], @(x) isempty(x) || isscalar(x));

            p.addParameter('alignIdx', 1:pset.nAlign, @isnumeric);
            p.addParameter('basisIdx', [], @(x) isempty(x) || isvector(x));
            p.addParameter('validBasesOnly', true, @islogical);
            p.addParameter('conditionIdx', 1:pset.nConditions, @(x) isvector(x) && ...
                all(inRange(x, [1 pset.nConditions])));

            % change the y size of each basis to fit a band of height
            % 'scaling' below. if false, neither normalize nor scaling do
            % anything. this is best used when a single basis is being
            % plotted
            p.addParameter('scaleBases', true, @islogical);

            % plot each basis at it's original scale or normalized to fit
            % the bands
            p.addParameter('normalize', true, @islogical);
            % each basis starts at y = 1, 2, 3 and data is scaled to fit a
            % band with y-height scaling
            p.addParameter('scaling', 0.8, @isscalar);

            p.addParameter('showVerticalScaleBars', true, @islogical);
            p.addParameter('showBasisLabels', true, @islogical);

            % usually plot first basis at top, last basis at bottom
            p.addParameter('reverse', false, @islogical);

            % when no interAlignGap is specified, this is used to compute
            % the interAlignGap
            p.addParameter('alignGapFraction', 0.02, @isscalar);
            p.addParameter('xOffset', 0, @isscalar);
            p.addParameter('yOffset', 0, @isscalar);

            p.addParameter('lineWidth', 1, @isscalar);
            p.addParameter('style', 'line', @ischar); % line, stairs

            p.addParameter('alpha', 1, @isscalar); % alpha for main traces
            p.addParameter('showSem', false, @islogical); % show standard error traces?
            p.addParameter('errorAlpha', 0.5, @isscalar); % alpha for surrounding error fills

            % show less by default than in TDCA
            p.addParameter('markShowOnData', false, @islogical);
            p.addParameter('markShowOnAxis', true, @islogical);
            p.addParameter('markAlpha', 1, @isscalar);
            p.addParameter('markSize', 2, @isscalar);
            p.addParameter('markShowInLegend', true, @islogical);

            p.addParameter('intervalShowOnData', false, @islogical);
            p.addParameter('intervalShowOnAxis', true, @islogical);
            p.addParameter('intervalAlpha', 0.5, @isscalar);

            p.addParameter('showRangesOnData', false, @islogical); % show ranges for marks on traces
            p.addParameter('showRangesOnAxis', true, @islogical); % show ranges for marks below axis

            p.addParameter('timeAxisStyle', 'tickBridge', @ischar); % 'tickBridge' or 'marker'

            % make room for labels using AutoAxis
            p.addParameter('axisMarginLeft', 2.5, @isscalar);

            p.parse(varargin{:});

            indTrial = p.Results.individualTrials;
            if indTrial
                pset.assertSimultaneous();
            end

            axh = newplot;
            wasHolding = ishold(axh);
            hold(axh, 'on');

            if isempty(p.Results.basisIdx)
                basisIdx = 1:min(pset.nBases, 20);
            else
                basisIdx = TensorUtils.vectorMaskToIndices(p.Results.basisIdx);
            end
            nBasesPlot = numel(basisIdx);

            scaleBases = p.Results.scaleBases;
            scaling = p.Results.scaling;
            normalize = p.Results.normalize;
            reverse = p.Results.reverse;
            alignGapFraction = p.Results.alignGapFraction;
            xOffset = p.Results.xOffset;
            yOffset = p.Results.yOffset;

            alignIdx = TensorUtils.vectorMaskToIndices(p.Results.alignIdx);
            timeWidthByAlign = pset.nTimeDataMean(alignIdx)*pset.timeDelta;
            nAlignUsed = numel(alignIdx);

            if isempty(pset.interAlignGaps)
                % compute absolute x-gap between alignments
                alignGaps = repmat(alignGapFraction*sum(timeWidthByAlign) / (1 - alignGapFraction*nAlignUsed), nAlignUsed-1, 1);
            else
                alignGaps = pset.interAlignGaps;
            end

            % keep track of start and stop of each align in time
            tAlignZero = nanvec(nAlignUsed);

            % concatenate the data across alignments in order to compute
            % normalization constants. data is N x CTA

            if ~indTrial
                if ~isempty(p.Results.dataRandomIndex)
                    % use a sample from dataMeanRandomized instead
                    [data, indexInfo] = pset.arrangeCTAbyN('type', 'meanRandom', 'dataRandomIndex', p.Results.dataRandomIndex, ...
                        'basisIdx', basisIdx, 'conditionIdx', p.Results.conditionIdx, 'alignIdx', alignIdx);
                else
                    [data, indexInfo] = pset.arrangeCTAbyN('basisIdx', basisIdx, ...
                        'conditionIdx', p.Results.conditionIdx, 'alignIdx', alignIdx);
                end
                data = data';

                if p.Results.showSem
                    if ~isempty(p.Results.dataRandomIndex)
                        % use a sample from dataSemRandomized instead
                        dataSem = pset.arrangeCTAbyN('type', 'semRandom', 'dataRandomIndex', p.Results.dataRandomIndex, ...
                            'basisIdx', basisIdx, 'conditionIdx', p.Results.conditionIdx, 'alignIdx', alignIdx);
                    else
                        dataSem = pset.arrangeCTAbyN('type', 'sem', 'basisIdx', basisIdx, ...
                            'conditionIdx', p.Results.conditionIdx, 'alignIdx', alignIdx);
                    end
                    dataSem = dataSem';
                end
            else
                [data, indexInfo] = pset.simultaneous_arrangeCTAbyN('basisIdx', basisIdx, 'validBasesOnly', p.Results.validBasesOnly, 'conditionIdx', p.Results.conditionIdx, 'alignIdx', alignIdx, 'trialIdx', trialIdx, 'validTrialsOnly', true);
                dataSem = zeros(size(data)); % to ease normalization calculations below only
            end

            if p.Results.scaleBases
                if normalize
                    % each basis will be independently scaled to [0 1]
                    if p.Results.showSem
                        % include sem in limits
                        offsets = nanmin(data - dataSem, [], 2);
                        norms = nanmax(data + dataSem, [], 2) - offsets;
                    else
                        offsets = nanmin(data, [], 2); % N x 1
                        norms = nanmax(data, [], 2) - offsets;
                    end
                else
                    % data will collectively be scaled to [0 1], but the same
                    % transformation will apply to all bases
                    if p.Results.showSem
                        % include sem in limits
                        offsets = nanmin(data - dataSem, [], 2); % N x 1

                        %offsets = repmat(m, nBasesPlot, 1);
                        ranges = nanmax(data + dataSem, [], 2) - nanmin(data - dataSem, [], 2);
                        norms = repmat(nanmax(ranges), nBasesPlot, 1);
                    else
                        offsets = nanmin(data, [], 2); % N x 1

                        %offsets = repmat(m, nBasesPlot, 1);
                        ranges = nanmax(data, [], 2) - nanmin(data, [], 2);
                        norms = repmat(nanmax(ranges), nBasesPlot, 1);
                    end
                end

                % apply scaling directly to norms since norms are computed
                % for unit scaling above
                norms = norms / scaling;
            else
                offsets = zerosvec(nBasesPlot);
                norms = onesvec(nBasesPlot);
            end

            app = pset.conditionDescriptor.appearances;

            nConditionsPlot = numel(indexInfo.condition);
            conditionIdx = indexInfo.condition;
            conditionNames = pset.conditionNames(conditionIdx);
            alignIdx = indexInfo.align;
            basisIdx = indexInfo.basis; nBasesPlot = numel(basisIdx);

            hData = cell(nConditionsPlot, nAlignUsed);
            for iAlign = 1:nAlignUsed
                idxAlign = indexInfo.align(iAlign);
                tvecOrig = pset.tvecDataMean{idxAlign};
                % figure out where zero in tvec should be located
                if iAlign == 1
                    tOffsetCurrent = nanmin(tvecOrig);
                end
                tAlignZero(iAlign) = tOffsetCurrent - nanmin(tvecOrig) + xOffset;

                tvecPlot = tvecOrig + tAlignZero(iAlign);

                % here we assemble all data across bases, normalize and
                % scale and offset them vertically. This makes plotting
                % much more efficient than looping over bases individually.

                % N x C x T matrices
                % apply separate translation /normalization to each basis
                % to bring in range
                if ~indTrial
                    if isempty(p.Results.dataRandomIndex)
                        data = pset.dataMean{idxAlign}(indexInfo.basis, indexInfo.condition, :);
                    else
                        data = pset.dataMeanRandomized{idxAlign}(indexInfo.basis, indexInfo.condition, :, p.Results.dataRandomIndex);
                    end
                else
                    error('not yet implemented');
                end
                data = bsxfun(@minus, data, offsets);
                data = bsxfun(@rdivide, data, norms);

                if isempty(p.Results.dataRandomIndex)
                    dataSem = pset.dataSem{idxAlign}(basisIdx, conditionIdx, :);
                else
                    dataSem = pset.dataSemRandomized{idxAlign}(basisIdx, conditionIdx, :, p.Results.dataRandomIndex);
                end
                % only apply normalization
                dataSem = bsxfun(@rdivide, dataSem, norms);

                % uniformly scale and separate data vertically
                data = data + yOffset;
                data = bsxfun(@plus, data, (nBasesPlot-1:-1:0)');

                if reverse
                    data = flipud(data);
                    dataSem = flipud(dataSem);
                end

                stairsXOffset = pset.spikeFilter.binAlignmentMode.getBinStartOffsetForBinWidth(pset.timeDelta); % for stairs plotting only

                % draw error bars
                if p.Results.showSem
                    for iCondition = 1:nConditionsPlot
                        idxCondition = conditionIdx(iCondition);
                        dataC = TensorUtils.squeezeDims(data(:, iCondition, :), 2);
                        dataSemC = TensorUtils.squeezeDims(dataSem(:, iCondition, :), 2);
                        for iBasis = 1:nBasesPlot
                            if strcmp(p.Results.style, 'stairs')
                                % offset the plot so as to resemble the binning
                                % mode used
                                [~, hShade] = TrialDataUtilities.Plotting.stairsError(...
                                     tvecPlot + stairsXOffset, dataC(iBasis, :), dataSemC(iBasis, :), ...
                                     'axh', axh, 'errorAlpha', p.Results.errorAlpha, 'color', app(idxCondition).Color, 'alpha', p.Results.alpha, ...
                                     'errorStyle', 'fill', 'errorColor', app(idxCondition).Color, 'lineWidth', p.Results.lineWidth * app(idxCondition).LineWidth, 'showLine', false);
                            else
                                hShade = TrialDataUtilities.Plotting.errorshade(tvecPlot, dataC(iBasis, :), ...
                                    dataSemC(iBasis, :), app(idxCondition).Color, 'axh', axh, ...
                                    'alpha', p.Results.errorAlpha, 'z', 0, 'showLine', false);
                            end
                            TrialDataUtilities.Plotting.hideInLegend(hShade);
                        end
                    end
                end

                % draw means
                for iCond = 1:nConditionsPlot
                    idxCondition = conditionIdx(iCond);
                    dataC = TensorUtils.squeezeDims(data(:, iCond, :), 2);
                    if strcmp(p.Results.style, 'stairs')
                        hData{iCond, iAlign} = TrialDataUtilities.Plotting.stairs(...
                                 tvecPlot + stairsXOffset, dataC', ...
                                 'axh', axh, 'color', app(idxCondition).Color, 'alpha', p.Results.alpha, ...
                                 'lineWidth', p.Results.lineWidth * app(idxCondition).LineWidth);
                    else
                        if p.Results.alpha < 1
                            hData{iCond, iAlign} = TrialDataUtilities.Plotting.patchline(tvecPlot, dataC', ...
                                'EdgeColor', app(idxCondition).Color, 'EdgeAlpha', p.Results.alpha, ...
                                'LineWidth', p.Results.lineWidth * app(idxCondition).LineWidth, 'Parent', axh);
                        else
                            hData{iCond, iAlign} = plot(tvecPlot, dataC', '-', ...
                                'Parent', axh, 'LineWidth', p.Results.lineWidth * app(idxCondition).LineWidth, ...
                                'Color', app(idxCondition).Color);
                        end
                    end

                    if iAlign==1
                        TrialDataUtilities.Plotting.showFirstInLegend(hData{iCond, iAlign}, conditionNames{iCond});
                    else
                        TrialDataUtilities.Plotting.hideInLegend(hData{iCond, iAlign});
                    end
                end

                %draw marks and intervals on data
                if p.Results.markShowOnData || p.Results.intervalShowOnData
                    for iBasis = 1:numel(basisIdx)
                        idxBasis = basisIdx(iBasis);
                        alignSummary = pset.alignSummaryData{pset.basisAlignSummaryLookup(idxBasis), idxAlign};

                        % data needs to be T x D x C, currently N (select 1) x C x T
                        dataPermute = permute(data(iBasis, :, :), [3 1 2]);
                        alignSummary.drawOnDataByCondition(tvecOrig, ...
                            dataPermute + yOffset, ...
                            'conditionIdx', conditionIdx, ...
                            'showMarks', p.Results.markShowOnData, 'showIntervals', p.Results.intervalShowOnData, ...
                            'tOffsetZero', tAlignZero(iAlign), 'alpha', p.Results.alpha, ...
                            'markAlpha', p.Results.markAlpha, 'markSize', p.Results.markSize, ...
                            'intervalAlpha', p.Results.intervalAlpha, ...
                            'showRanges', p.Results.showRangesOnData, ...
                            'showInLegend', p.Results.markShowInLegend, ...
                            'tMin', min(tvecOrig), 'tMax', max(tvecOrig));
                    end
                end

                % advance laterally
                if iAlign == nAlignUsed
                    gap = 0;
                else
                    gap = alignGaps(iAlign);
                end
                tOffsetCurrent = tOffsetCurrent + timeWidthByAlign(iAlign) + gap;
            end

            box off;
            if scaleBases
                ylim([-0.1, nBasesPlot+0.1]);
            end
            xlim([min(pset.tvecDataMean{alignIdx(1)}) tOffsetCurrent]);

            % setup auto axis
            au = AutoAxis();

            if p.Results.showBasisLabels
                yloc = yOffset + (nBasesPlot-1:-1:0)' + 0.5;
                ylabel = pset.basisNames(basisIdx);
                au.addTicklessLabels('y', 'tick', yloc, 'tickLabel', ylabel);
            end
            au.yUnits = pset.dataUnits;

            % add scale bars to right side of axis
            au.yUnits = pset.dataUnits;
            if p.Results.showVerticalScaleBars
                if ~scaleBases
                    au.addAutoScaleBar('y');
                elseif ~normalize
                    % all data scaled by same amount, show one scale bar at
                    % bottom whose length is roughly half the dynamic range of
                    % half the range of the highest-amplitude channel.
                    % all the norms are the same, such that 1 y-unit
                    % corresponds to norms(1).
                    plottedValue = scaling;
                    actualValue = TrialDataUtilities.Plotting.closestNiceNumber(norms(1) * plottedValue, 'down');
                    label = sprintf('%g %s', actualValue, pset.dataUnits);
                    au.addScaleBar('y', 'length', plottedValue, 'manualLabel', label);
                else
                    % all data are scaled independently, draw n scale bars
                    % with the same size. the actual data size of each will
                    % be set by the largest amplitude signal, which has the
                    % largest norm

                    actualValue = TrialDataUtilities.Plotting.closestNiceNumber(min(norms), 'down');
                    for iBasis = 1:numel(basisIdx)
                        plottedValue = actualValue / norms(iBasis);
                        if iBasis == numel(basisIdx)
                            label = sprintf('%g %s', actualValue, pset.dataUnits);
                        else
                            label = '';
                        end
                        if ~isnan(offsets(iBasis)) && ~isnan(plottedValue)
                            au.addScaleBar('y', 'length', plottedValue, 'manualLabel', label, ...
                                'manualPositionAlongAxis', numel(basisIdx) - iBasis);
                        end
                    end

                end
            end

            % make large left side to accommodate labels
            au.axisMarginLeft = p.Results.axisMarginLeft;
            axis off;

            pset.setupTimeAxisMultiAlign('axh', axh, 'doUpdate', true, ...
                'showMarks', p.Results.markShowOnAxis, ...
                'showIntervals', p.Results.intervalShowOnAxis, ...
                'showRanges', p.Results.showRangesOnAxis, ...
                'timeAxisStyle', p.Results.timeAxisStyle, ...
                'tOffsetByAlign', tAlignZero, ...
                'alignIdx', alignIdx, 'basisIdx', basisIdx);

            hold(axh, 'off');

            set(axh, 'SortMethod', 'childorder');
        end

        function setupTimeAxisMultiAlign(pset, varargin)
            p = inputParser();
            p.addParameter('tOffsetByAlign', pset.offsetsTimeDataMeanForPlotting, @isvector);
            p.addParameter('axh', gca, @ishandle);
            p.addParameter('doUpdate', true, @islogical);
            p.addParameter('showMarks', true, @islogical);
            p.addParameter('showIntervals', true, @islogical);
            p.addParameter('showRanges', true, @islogical); % show ranges for marks below axis
            p.addParameter('timeAxisStyle', 'tickBridge', @ischar); % 'tickBridge' or 'marker'
            p.addParameter('alignIdx', 1:pset.nAlign, @isvector);
            p.addParameter('basisIdx', truevec(pset.nBases), @isvector);
            p.parse(varargin{:});

            alignIdx = TensorUtils.vectorMaskToIndices(p.Results.alignIdx);
            basisIdx = TensorUtils.vectorMaskToIndices(p.Results.basisIdx);

            % if we're only using one basis, use that basis' align summary
            % otherwise just use the aggregate over all bases to save time
            if numel(basisIdx) == 1 && ~isempty(pset.basisDataSourceIdx)
                asSet = pset.alignSummaryData(pset.basisDataSourceIdx(basisIdx), alignIdx);
            else
                asSet = pset.alignSummaryAggregated(alignIdx);
            end

            AlignSummary.setupTimeAutoAxisForMultipleAligns(asSet, pset.tvecDataMean, ...
                'tOffsetByAlign', p.Results.tOffsetByAlign, ...
                'axh', p.Results.axh, ...
                'doUpdate', p.Results.doUpdate, ...
                'showMarks', p.Results.showMarks, ...
                'showIntervals', p.Results.showIntervals, ...
                'showRanges', p.Results.showRanges, ...
                'timeAxisStyle', p.Results.timeAxisStyle, ...
                'tUnits', pset.timeUnitName);
        end

        function plotSingleBasis(pset, basisIdx, varargin)
            assert(isscalar(basisIdx));
            pset.plotBases('basisIdx', basisIdx, 'showSem', true, ...
                'showVerticalScaleBars', false, 'showBasisLabels', false, 'scaleBases', false, varargin{:});
            au = AutoAxis(gca);
            au.ylabel('spikes/s');
            au.addAutoAxisY();
            au.update();
        end

        function plotStateSpace(pset, varargin)
            % plot a 2d or 3d basis1 x basis2 x basis3 trajectory plot
            p = inputParser;
            p.addParameter('basisIdx', 1:min(pset.nBases, 3), @(x) isvector(x) && ...
                all(inRange(x, [1 pset.nBases])));
            p.addParameter('conditionIdx', truevec(pset.nConditions), @isvector);
            p.addParameter('alignIdx', [], @isnumeric);
            p.addParameter('timeDelta', pset.timeDelta, @isscalar); % allow for data to be resampled in time
<<<<<<< HEAD

            p.addParameter('plotOptions', {}, @(x) iscell(x));
            p.addParameter('lineWidth', 2, @isscalar);
=======
            
>>>>>>> c63ed205
            p.addParameter('alpha', 1, @isscalar);
            p.addParameter('plotOptions', {}, @(x) iscell(x));
            p.addParameter('lineWidth', 1, @isscalar);
            
            p.addParameter('markAlpha', 1, @isscalar);
            p.addParameter('markOutline', true, @islogical);
            p.addParameter('markSize', 10, @isscalar);
            p.addParameter('useThreeVector', false, @islogical);
            p.addParameter('threeVectorLength', 1, @isscalar);
            p.addParameter('useTranslucentMark3d', true, @islogical);
            p.addParameter('markShowOnData', false, @islogical);
            p.addParameter('zeroShowOnData', false, @islogical);
            p.addParameter('startShowOnData', false, @islogical);
            p.addParameter('stopShowOnData', false, @islogical);
            p.addParameter('intervalShowOnData', false, @islogical);
            p.addParameter('intervalAlpha', 1, @isscalar);
            p.addParameter('clipping', 'off', @ischar);

            p.addParameter('showRangesOnData', true, @islogical); % show ranges for marks on traces

            p.addParameter('spliceAlignments', false, @islogical); % use sppline interpolation to splice
            p.addParameter('spliceOptions', struct(), @isstruct);

            p.addParameter('plotTubes', false, @islogical);
            p.addParameter('tubeRadius', 1, @isscalar);
            p.addParameter('tubeOptions', struct(), @isstruct);

            p.CaseSensitive = false;
            p.parse(varargin{:});

            axh = newplot;
            hold(axh, 'on');

            basisIdx = p.Results.basisIdx;
            conditionIdx = p.Results.conditionIdx;
            if islogical(conditionIdx)
                conditionIdx = find(conditionIdx);
            end

            % figure out which alignments are used
            if isempty(p.Results.alignIdx)
                alignIdx = 1:pset.nAlign;
            else
                alignIdx = 1:pset.nAlign;
                alignIdx = alignIdx(p.Results.alignIdx);
            end
            nAlignUsed = numel(alignIdx);

            nConditions = numel(conditionIdx);
            nBasesPlot = numel(basisIdx);
            plotArgs = p.Results.plotOptions;

            switch(nBasesPlot)
                case 2
                    use3d = false;
                case 3
                    use3d = true;
                otherwise
                    error('Number of bases must be 2 or 3. For 1 basis, use plotBases(''basisIdx'', idx)');
            end

            if p.Results.spliceAlignments
                data = pset.arrangeNbyCbyTA('spliceAlignments', true, ...
                    'alignIdx', alignIdx, 'basisIdx', basisIdx, ...
                    p.Results.spliceOptions, 'timeDelta', p.Results.timeDelta);

                for iCondition = 1:nConditions
                    c = conditionIdx(iCondition);
<<<<<<< HEAD
                    appear = pset.conditionDescriptor.appearances(c);
                    plotArgsC = appear.getPlotArgs();

=======
                    app = pset.conditionDescriptor.appearances(c);
%                     plotArgsC = appear.getPlotArgs();
                    plotArgsC = {};
                    
>>>>>>> c63ed205
                    dataMat = squeeze(data(basisIdx, c, :));

                    if p.Results.plotTubes
                        h = TrialDataUtilities.Plotting.tubeplot(dataMat(1:3, :), p.Results.tubeRadius, 'FaceAlpha', p.Results.alpha, ...
                            'EdgeColor', 'none', 'FaceColor', appear.Color, 'Clipping', p.Results.clipping);
                    else
                        if use3d
                            h = plot3(axh, dataMat(1, :), dataMat(2, :), dataMat(3, :), ...
                                '-', 'LineWidth', p.Results.lineWidth * app.LineWidth, 'Clipping', p.Results.clipping, ...
                                plotArgsC{:}, plotArgs{:});
                        else
                            h = plot(axh, dataMat(1, :), dataMat(2, :), '-', ...
                                'LineWidth', p.Results.lineWidth * app.LineWidth, ...
                                'Clipping', p.Results.clipping, ...
                                plotArgsC{:}, plotArgs{:});
                        end
                        if p.Results.alpha < 1
                            TrialDataUtilities.Plotting.setLineOpacity(h, p.Results.alpha);
                        end
                    end
                    TrialDataUtilities.Plotting.showFirstInLegend(h, pset.conditionDescriptor.namesShort{c});
                end
            else
                [dataMean, indexInfo, tvecCell] = pset.arrangeNbyCbyTA('timeDelta', p.Results.timeDelta, 'splitByAlign', true, ...
                    'basisIdx', basisIdx, 'conditionIdx', conditionIdx, 'alignIdx', alignIdx);
                %                 dataMean = squeeze(TensorUtils.splitAlongDimension(dataMean, 3, pset.nTimeDataMean));

                for iAlign = 1:nAlignUsed
                    idxAlign = alignIdx(iAlign);
                    %                     tvec = pset.tvecDataMean{idxAlign};
                    data = dataMean{idxAlign};
                    for iCondition = 1:nConditions
                        idxCondition = conditionIdx(iCondition);
<<<<<<< HEAD
                        appear = pset.conditionDescriptor.appearances(idxCondition);
                        plotArgsC = appear.getPlotArgs();

=======
                        app = pset.conditionDescriptor.appearances(idxCondition);
                        plotArgsC = {}; %appear.getPlotArgs();
                        
>>>>>>> c63ed205
                        dataMat = squeeze(data(:, iCondition, :));

                        if use3d
                            h = plot3(axh, dataMat(1, :), dataMat(2, :), dataMat(3, :), ...
                                '-', 'LineWidth', p.Results.lineWidth * app.LineWidth, 'Clipping', p.Results.clipping, ...
                                plotArgsC{:}, plotArgs{:});
                        else
                            %                             dataMat = [dataVec1 dataVec2];
                            h = plot(axh, dataMat(1, :), dataMat(2, :), '-', ...
                                'LineWidth', p.Results.lineWidth * app.LineWidth, ...
                                'Clipping', p.Results.clipping, ...
                                plotArgsC{:}, plotArgs{:});
                        end
                        if p.Results.alpha < 1
                            TrialDataUtilities.Plotting.setLineOpacity(h, p.Results.alpha);
                        end

                        if iAlign == 1
                            TrialDataUtilities.Plotting.showFirstInLegend(h, pset.conditionDescriptor.namesShort{idxCondition});
                        else
                            TrialDataUtilities.Plotting.hideInLegend(h);
                        end
                    end
                end
            end

            % plot marks and intervals on each condition
            for iAlign = 1:nAlignUsed
                idxAlign = alignIdx(iAlign);
                tvec = tvecCell{iAlign};
                data = dataMean{iAlign};
<<<<<<< HEAD

                for iCondition = 1:nConditions
                    c = conditionIdx(iCondition);

                    % draw marks and intervals on the data traces
                    as = pset.alignSummaryAggregated{idxAlign};
                    % data is nBases x C x T; drawOnDataByConditions needs T x nBasesPlot x C
                    dataForDraw = permute(data(:, c, :), [3 1 2]);
                    as.drawOnDataByCondition(tvec, dataForDraw, ...
                        'conditionIdx', c, 'markAlpha', p.Results.markAlpha, ...
                        'showMarks', p.Results.markShowOnData, 'showIntervals', p.Results.intervalShowOnData, ...
                        'useTranslucentMark3d', p.Results.useTranslucentMark3d, ...
                        'alpha', p.Results.alpha, ...
                        'intervalAlpha', p.Results.intervalAlpha, ...
                        'showRanges', p.Results.showRangesOnData, ...
                        'markSize', p.Results.markSize, 'clipping', p.Results.clipping);
                end
=======
                
                % draw marks and intervals on the data traces
                as = pset.alignSummaryAggregated{idxAlign};
                % data is nBases x C x T; drawOnDataByConditions needs T x nBasesPlot x C
                dataForDraw = permute(data(:, conditionIdx, :), [3 1 2]);
                as.drawOnDataByCondition(tvec, dataForDraw, ...
                    'conditionIdx', conditionIdx, 'markAlpha', p.Results.markAlpha, ...
                    'showMarks', p.Results.markShowOnData, 'showIntervals', p.Results.intervalShowOnData, ...
                    'showZero', p.Results.zeroShowOnData, ...
                    'showStart', p.Results.startShowOnData, ...
                    'showStop', p.Results.stopShowOnData, ...
                    'markAlpha', p.Results.markAlpha, ...
                    'markOutline', p.Results.markOutline, ...
                    'intervalAlpha', p.Results.intervalAlpha, ...
                    'showRanges', p.Results.showRangesOnData, ...
                    'markSize', p.Results.markSize, 'clipping', p.Results.clipping);
>>>>>>> c63ed205
            end

            box(axh, 'off')
            axis(axh, 'tight');

            xlabel(pset.basisNames{basisIdx(1)});
            ylabel(pset.basisNames{basisIdx(2)});
            if use3d
                zlabel(pset.basisNames{basisIdx(3)});
                view(axh, [-40 20]);
                axis(axh, 'vis3d');
                axis(axh, 'off');
            else
                axis(axh, 'off');
            end

            if p.Results.useThreeVector
                tv = ThreeVector(axh);
                tv.vectorLength = p.Results.threeVectorLength;
            end

            hold(axh, 'off');
            set(get(axh, 'Parent'), 'CurrentAxes', axh);
            axis(axh, 'vis3d');
        end

        function plotStateSpaceIndividualTrials(pset, varargin)
            % plot a 2d or 3d basis1 x basis2 x basis3 trajectory plot
            p = inputParser;
            p.addParameter('basisIdx', 1:min(pset.nBases, 3), @(x) isvector(x) && ...
                all(inRange(x, [1 pset.nBases])));
            p.addParameter('conditionIdx', truevec(pset.nConditions), @isvector);
            p.addParameter('alignIdx', true(pset.nAlign), @isnumeric);
            p.addParameter('trialIdx', truevec(pset.nTrials), @isvector);
            p.addParameter('timeDelta', pset.timeDelta, @isscalar); % allow for data to be resampled in time

            p.addParameter('maxTrials', Inf, @isscalar);

            p.addParameter('plotOptions', {}, @(x) iscell(x));
            p.addParameter('lineWidth', 2, @isscalar);
            p.addParameter('alpha', 1, @isscalar);
            p.addParameter('markAlpha', 1, @isscalar);
            p.addParameter('markSize', 10, @isscalar);
            p.addParameter('useThreeVector', true, @islogical);
            p.addParameter('threeVectorLength', 1, @isscalar);
            p.addParameter('useTranslucentMark3d', true, @islogical);
            p.addParameter('markShowOnData', false, @islogical);
            p.addParameter('intervalShowOnData', false, @islogical);
            p.addParameter('intervalAlpha', 1, @isscalar);
            p.addParameter('clipping', 'off', @ischar);

            p.addParameter('spliceAlignments', false, @islogical); % use sppline interpolation to splice
            p.addParameter('spliceOptions', struct(), @isstruct);

            p.addParameter('plotTubes', false, @islogical);
            p.addParameter('tubeRadius', 1, @isscalar);
            p.addParameter('tubeOptions', struct(), @isstruct);

            p.CaseSensitive = false;
            p.parse(varargin{:});

            axh = newplot;
            hold(axh, 'on');

            basisIdx = p.Results.basisIdx;
            conditionIdx = p.Results.conditionIdx;
            if islogical(conditionIdx)
                conditionIdx = find(conditionIdx);
            end

            % figure out which alignments are used
            if isempty(p.Results.alignIdx)
                alignIdx = 1:pset.nAlign;
            else
                alignIdx = 1:pset.nAlign;
                alignIdx = alignIdx(p.Results.alignIdx);
            end
            nAlignUsed = numel(alignIdx);

            nBasesPlot = numel(basisIdx);
            plotArgs = p.Results.plotOptions;

            switch(nBasesPlot)
                case 2
                    use3d = false;
                case 3
                    use3d = true;
                otherwise
                    error('Number of bases must be 2 or 3. For 1 basis, use plotBases(''basisIdx'', idx)');
            end

            if p.Results.spliceAlignments
                [data, indexInfo, tvecCell]  = pset.simultaneous_arrangeNbyRbyTA('spliceAlignments', true, ...
                    'alignIdx', alignIdx, 'basisIdx', basisIdx, 'validBasesOnly', true, 'conditionIdx', conditionIdx, ...
                    'trialIdx', p.Results.trialIdx, 'validTrialsOnly', true, 'timeDelta', p.Results.timeDelta, ...
                    'maxTrials', p.Results.maxTrials);

                for iTrial = 1:numel(indexInfo.trial)
                    r = indexInfo.trial(iTrial);
                    c = pset.dataSources{1}.conditionIdx(r);
                    appear = pset.conditionDescriptor.appearances(c);
                    plotArgsC = appear.getPlotArgs();

                    dataMat = squeeze(data(:, iTrial, :));

                    if p.Results.plotTubes
                        h = TrialDataUtilities.Plotting.tubeplot(dataMat(1:3, :), p.Results.tubeRadius, 'FaceAlpha', p.Results.alpha, ...
                            'EdgeColor', 'none', 'FaceColor', appear.Color, 'Clipping', p.Results.clipping);
                    else
                        if use3d
                            h = plot3(axh, dataMat(1, :), dataMat(2, :), dataMat(3, :), ...
                                '-', 'LineWidth', p.Results.lineWidth * app(idxCondition).LineWidth, 'Clipping', p.Results.clipping, ...
                                plotArgsC{:}, plotArgs{:});
                        else
                            h = plot(axh, dataMat(1, :), dataMat(2, :), '-', ...
                                'LineWidth', p.Results.lineWidth * app(idxCondition).LineWidth, ...
                                'Clipping', p.Results.clipping, ...
                                plotArgsC{:}, plotArgs{:});
                        end
                        if p.Results.alpha < 1
                            TrialDataUtilities.Plotting.setLineOpacity(h, p.Results.alpha);
                        end
                    end
                    TrialDataUtilities.Plotting.showFirstInLegend(h, pset.conditionDescriptor.namesShort{c});
                end
            else
                [dataByAlign, indexInfo, tvecCell]  = pset.simultaneous_arrangeNbyRbyTA('splitByAlign', true, ...
                    'alignIdx', alignIdx, 'basisIdx', basisIdx, 'validBasesOnly', true, 'conditionIdx', conditionIdx, ...
                    'trialIdx', p.Results.trialIdx, 'validTrialsOnly', true, 'timeDelta', p.Results.timeDelta, ...
                    'maxTrials', p.Results.maxTrials);


                for iAlign = 1:nAlignUsed

                    data = dataByAlign{iAlign};
                    for iTrial = 1:numel(indexInfo.trial)
                        r = indexInfo.trial(iTrial);
                        c = pset.dataSources{1}.conditionIdx(r);
                        appear = pset.conditionDescriptor.appearances(c);
                        plotArgsC = appear.getPlotArgs();
                        dataMat = squeeze(data(:, iTrial, :));

                        if use3d
                            h = plot3(axh, dataMat(1, :), dataMat(2, :), dataMat(3, :), ...
                                '-', 'LineWidth', p.Results.lineWidth * app(idxCondition).LineWidth, 'Clipping', p.Results.clipping, ...
                                plotArgsC{:}, plotArgs{:});
                        else
                            %                             dataMat = [dataVec1 dataVec2];
                            h = plot(axh, dataMat(1, :), dataMat(2, :), '-', ...
                                'LineWidth', p.Results.lineWidth * app(idxCondition).LineWidth, ...
                                'Clipping', p.Results.clipping, ...
                                plotArgsC{:}, plotArgs{:});
                        end
                        if p.Results.alpha < 1
                            TrialDataUtilities.Plotting.setLineOpacity(h, p.Results.alpha);
                        end

                        if iAlign == 1
                            TrialDataUtilities.Plotting.showFirstInLegend(h, pset.conditionDescriptor.namesShort{c});
                        else
                            TrialDataUtilities.Plotting.hideInLegend(h);
                        end
                    end
                end

%                 % plot marks and intervals on each condition
%                 for iAlign = 1:nAlignUsed
%                     idxAlign = alignIdx(iAlign);
%                     tvec = tvecCell{iAlign};
%                     data = dataMean{iAlign};
%
%                     for iCondition = 1:nConditions
%                         c = conditionIdx(iCondition);
%
%                         % draw marks and intervals on the data traces
%                         as = pset.alignSummaryAggregated{idxAlign};
%                         % data is nBases x C x T; drawOnDataByConditions needs T x nBasesPlot x C
%                         dataForDraw = permute(data(basisIdx, c, :), [3 1 2]);
%                         as.drawOnDataByCondition(tvec, dataForDraw, ...
%                             'conditionIdx', c, 'markAlpha', p.Results.markAlpha, ...
%                             'showMarks', p.Results.markShowOnData, 'showIntervals', p.Results.intervalShowOnData, ...
%                             'useTranslucentMark3d', p.Results.useTranslucentMark3d, ...
%                             'alpha', p.Results.alpha, ...
%                             'intervalAlpha', p.Results.intervalAlpha, ...
%                             'showRanges', p.Results.showRangesOnData, ...
%                             'markSize', p.Results.markSize, 'clipping', p.Results.clipping);
%                     end
%                 end
            end

            box(axh, 'off')
            axis(axh, 'tight');

            xlabel(pset.basisNames{basisIdx(1)});
            ylabel(pset.basisNames{basisIdx(2)});
            if use3d
                zlabel(pset.basisNames{basisIdx(3)});
                view(axh, [-40 20]);
                axis(axh, 'vis3d');
                axis(axh, 'off');
            else
                axis(axh, 'off');
            end

            if p.Results.useThreeVector
                tv = ThreeVector(axh);
                tv.vectorLength = p.Results.threeVectorLength;
            end

            hold(axh, 'off');
            set(get(axh, 'Parent'), 'CurrentAxes', axh);
            axis(axh, 'vis3d');
        end
    end

    methods % Arrange data matrices trial averaged
        % Notation:
        % C is nConditions
        % T is nTimepoints for a given alignment, such that T*A really
        %     means T(align1) + T(align2) + T(align3) + ...
        % A is nAlign
        % N is nBases
        %
        % all of these take a few common arguments:
        % conditionIdx, basisIdx, alignIdx - pick which ones you want
        %   included

        function [NbyCbyTA, indexInfo, tvec, avec] = arrangeNbyCbyTA(pset, varargin)
            % [NbyCbyTA, tvec, avec] = arrangeNbyCbyTA(pset, ...)
            p = inputParser();
            p.addParameter('conditionIdx', truevec(pset.nConditions), @isvector);
            p.addParameter('alignIdx', truevec(pset.nAlign), @isvector);
            p.addParameter('basisIdx', truevec(pset.nBases), @isvector);
            p.addParameter('validBasesOnly', false, @islogical);
            p.addParameter('validTimepointsAllConditionsBasesOnly', false, @islogical); % keep only timepoints where all bases have data
            p.addParameter('type', 'mean', @ischar); % mean, sem, meanRandom
            p.addParameter('dataRandomIndex', 1:pset.nRandomSamples, @isvector);
            p.addParameter('spliceAlignments', false, @islogical); % use sppline interpolation to splice
            p.addParameter('spliceOptions', struct(), @isstruct);
            p.addParameter('timeDelta', pset.timeDelta, @isscalar); % allow for data to be resampled in time
            p.addParameter('splitByAlign', false, @islogical);
            p.addParameter('offsetTimeForPlotting', false, @islogical);

            p.parse(varargin{:});
            alignIdx = TensorUtils.vectorMaskToIndices(p.Results.alignIdx);
            nAlign = numel(alignIdx);
            basisIdx = TensorUtils.vectorMaskToIndices(p.Results.basisIdx);
            conditionIdx = TensorUtils.vectorMaskToIndices(p.Results.conditionIdx);
            dataRandomIndex = TensorUtils.vectorMaskToIndices(p.Results.dataRandomIndex);
            checkDataRandomIndex = @() assert(all(dataRandomIndex >= 1 & dataRandomIndex <= pset.nRandomSamples), ...
                'dataRandomIndex must be in range 1:%d (nRandomSamples)', pset.nRandomSamples);
            if p.Results.validBasesOnly
                mask = pset.basisValid(basisIdx);
                basisIdx = basisIdx(mask);
            end

            if strcmp(p.Results.type, 'std')
                dataStd = pset.computeDataStd();
            elseif strcmp(p.Results.type, 'stdRandom')
                dataStd = pset.computeDataStdRandomized('dataRandomIndex', dataRandomIndex);
            end

            if strcmp(p.Results.type, 'var')
                dataVar = pset.computeDataVar();
            elseif strcmp(p.Results.type, 'varRandom')
                dataVar = pset.computeDataVarRandomized('dataRandomIndex', dataRandomIndex);
            end

            data = cellvec(nAlign);
            for iAlign = 1:numel(alignIdx)
                idxAlign = alignIdx(iAlign);
                switch p.Results.type
                    case 'mean'
                        data{iAlign} = pset.dataMean{idxAlign}(basisIdx, conditionIdx, :);
                    case 'sem'
                        data{iAlign} = pset.dataSem{idxAlign}(basisIdx, conditionIdx, :);
                    case 'std'
                        data{iAlign} = dataStd{idxAlign}(basisIdx, conditionIdx, :);
                    case 'var'
                        data{iAlign} = dataVar{idxAlign}(basisIdx, conditionIdx, :);

                    case 'meanRandom'
                        assert(pset.hasDataRandomized, 'Must generate randomized data using storeDataMean* method first');
                        checkDataRandomIndex();
                        data{iAlign} = pset.dataMeanRandomized{idxAlign}(basisIdx, conditionIdx, :, dataRandomIndex);
                    case 'semRandom'
                        assert(pset.hasDataRandomized, 'Must generate randomized data using storeDataMean* method first');
                        checkDataRandomIndex();
                        data{iAlign} = pset.dataSemRandomized{idxAlign}(basisIdx, conditionIdx, :, p.Results.dataRandomIndex);
                    case 'stdRandom'
                        data{iAlign} = dataStd{idxAlign}(basisIdx, conditionIdx, :, :); % dataRandomIndex handled above
                    case 'varRandom'
                        data{iAlign} = dataVar{idxAlign}(basisIdx, conditionIdx, :, :); % dataRandomIndex handled above

                    otherwise
                        error('Unknown data type %s', p.Results.type);
                end
            end

            basisValidMask = pset.basisValid(basisIdx);
            tvecCell = pset.tvecDataMean(alignIdx);

            if p.Results.spliceAlignments
                % data is N x C x T --> N x T x C
                data = cellfun(@(d) permute(d, [1 3 2]), data, 'UniformOutput', false);

                data = TrialDataUtilities.Data.spliceTrajectories(data, 'basisMask', basisValidMask, p.Results.spliceOptions);
                data = ipermute(data, [1 3 2]);

                % reslice into cell
                data = squeeze(TensorUtils.splitAlongDimension(data, 3, pset.nTimeDataMean));
            end

            if p.Results.timeDelta ~= pset.timeDelta
                % interp to new time delta
                for iA = 1:nAlign
                    [data{iA}, tvecCell{iA}] = TrialDataUtilities.Data.resampleTensorInTime(data{iA}, 3 ,...
                        tvecCell{iA}, 'timeDelta', p.Results.timeDelta);
                end
            end

            if p.Results.offsetTimeForPlotting
                offsets = pset.getAlignPlottingTimeOffsets(tvecCell, 'alignIdx', indexInfo.align);
                for iAlign = 1:pset.nAlign
                    tvecCell{iAlign} = tvecCell{iAlign} + offsets(iAlign);
                end
            end

            if p.Results.splitByAlign
                for iA = 1:nAlign
                    data{iA}(~basisValidMask, :, :) = NaN;
                    if p.Results.validTimepointsAllConditionsBasesOnly
                        Tmask = all(all(~isnan(data{iA}(basisValidMask, :, :)), 1), 2);
                        data{iA} = data{iA}(:, :, Tmask);
                        tvecCell{iA} = tvecCell{iA}(Tmask);
                    end
                end
                NbyCbyTA = data;
                tvec = tvecCell;
                avec = [];
            else
                [NbyCbyTA, avecRaw] = TensorUtils.catWhich(3, data{:});
                avec = makecol(alignIdx(avecRaw));
                tvec = cat(1, tvecCell{:});
                % nan out invalid bases
                NbyCbyTA(~basisValidMask, :, :) = NaN;

                if p.Results.validTimepointsAllConditionsBasesOnly
                    TAmask = all(all(~isnan(NbyCbyTA(basisValidMask, :, :)), 1), 2);
                    NbyCbyTA = NbyCbyTA(:, :, TAmask);
                    tvec = tvec(TAmask);
                end
                % nan out invalid tiempoints
            end

            indexInfo.align = alignIdx;
            indexInfo.condition = conditionIdx;
            indexInfo.basis = basisIdx;
        end

        function [CTAbyN, indexInfo, cvec, tvec, avec, nvec] = arrangeCTAbyN(pset, varargin)
            % out is C*T*A x N concatenated matrix
            % see arrangeNbyCbyTA for additional options
            p = inputParser();
            p.addParameter('validBasesOnly', false, @islogical);
            p.addParameter('validTimepointsAllBasesOnly', false, @islogical); % keep only timepoints where all bases have data
            p.KeepUnmatched = true;
            p.parse(varargin{:});
            basisIdx = TensorUtils.vectorMaskToIndices(p.Results.basisIdx); %#ok<NASGU>

            [NbyCbyTA, indexInfo, tvec, avec] = pset.arrangeNbyCbyTA('validBasesOnly', p.Results.validBasesOnly, p.Unmatched);
            labels = {indexInfo.basis, indexInfo.condition, [tvec, avec]};
            % we include dim 4 as this would hold randomized samples
            [CTAbyN, labelsOut] = TensorUtils.reshapeByConcatenatingDims(NbyCbyTA, {[3 2], 1}, labels);

            if p.Results.validTimepointsAllBasesOnly
                if p.Results.validBasesOnly
                    CTAmask = all(~isnan(CTAbyN), 2);
                else
                    % ignore the invalid bases - these will always be nan
                    % anyway
                    basisValid = pset.basisValid(indexInfo.basis);
                    CTAmask = all(~isnan(CTAbyN(:, basisValid)), 2);
                end
                CTAbyN = CTAbyN(CTAmask, :);
            end

            cvec = labelsOut{1}(:, 1);
            tvec = labelsOut{1}(:, 2);
            avec = labelsOut{1}(:, 3);
            nvec = labelsOut{2};
        end

        function [NbyTAbyAttr, indexInfo, tvec, avec] = arrangeNbyTAbyConditionAttributes(pset, varargin)
            % build a tensor of N by T by nValsAttr1 by nValsAttr2 x ...
            % this tensor is the format used by dpca_covs
            [NbyCbyTA, indexInfo, tvec, avec] = pset.arrangeNbyCbyTA(varargin{:});
            NbyTAbyC = permute(NbyCbyTA, [1 3 2]);
            N = size(NbyTAbyC, 1);
            TA = size(NbyTAbyC, 2);
            condSize = pset.conditionDescriptor.conditionsSize;
            NbyTAbyAttr = reshape(NbyTAbyC, [N TA makerow(condSize)]);
        end
    end

    methods % Individual trial data
        function assertSimultaneous(pset)
            assert(pset.simultaneous, 'This method may only be called on simultaneously collected data sets, i.e. where there is only one data source');
        end

        function [dataByTrialSubset, indexInfo] = computeDataByTrialSubset(pset, varargin)
            % this function can be used directly, but it is mostly used as
            % the workhorse for single trial data access methods below
            %
            % if 'byCondition' is false (default):
            %     dataByTrialSubset is nBases x nAlign cell of numTrials (or shorter) x nTime.
            % if 'byCondition' is true:
            %     dataByTrialSubset is nBases x nAlign x nConditions cell of numTrials (or shorter) x nTime.
            %
            % sampling mode parameter:
            %  - takeFirstValid [default] take the first numTrials valid trials.
            %      If a given basis has too few trials, the remainder will not be included

            %  - takeFirst take the first numTrials trials
            %      including valid and invalid trials. If a given basis has too few trials, the remainder will be NaN.
            %  - fixedOrder: take the trials specified by 'trialIdx'. If a
            %      given basis has too few trials, the remainder will not be included
            %  - 'randomWithoutReplacement': pick a random subset of
            %      trials without replacement. If a given basis has too few trials,
            %      the remainder will be NaN.
            %  - 'randomWithReplacement': pick a random subset of trials
            %      with replacement. All bases with at least 1 trial will have
            %      a full set of numTrials
            %
            %  'sameTrialsEachBasis' - defaults to pset.simultaneous. If true, the same
            %    trialIdx will be used across all bases. If false, different
            %    idx will be used for each basis. For simultaneous datasets,
            %    this shuffles the trial-to-trial correlation.
            %
            % 'fillNanToNumTrials' - pads each cell's contents to be size
            % numTrials along dim 1 by padding with NaN. Wen combined with
            % commonTime == true, every cell will be guaranteed to have the
            % same size as needed for concatenation

            p = inputParser();
            p.addParameter('sameTrialsEachBasis', pset.simultaneous, @islogical);
            p.addParameter('samplingMode', 'takeFirstValid', @(x) any(validatestring(x, {'takeFirstValid', 'takeFirst', 'fixedOrder', 'randomWithoutReplacement', 'randomWithReplacement'}, 'arrangeNbyRbyTA', 'samplingMode'))); % see above.
            p.addParameter('numTrials', NaN, @isscalar); % the exact number of trials to sample, must be specified manually if not simultaneous
            p.addParameter('truncateNumTrialsToMaxOverBases', false, @islogical); % if no basis has enough trials, lower numTrials to the max across bases
            p.addParameter('trialIdx', [], @(x) isempty(x) || isvector(x)); % when fixedOrder is the sampling mode
            p.addParameter('randomSeed', 1, @isscalar);
            p.addParameter('byCondition', false, @islogical); % select numTrials PER condition instead of total
            p.addParameter('fillNanToNumTrials', false, @islogical); % ensure each cell has numTrials by filling with NaN if not enough trials are present

            % subsetting the data considered
            p.addParameter('commonTime', true, @islogical); % use the dataMean time vector so that all bases have the same vectors
            p.addParameter('conditionIdx', truevec(pset.nConditions), @isvector); % used to mask which conditions the trials will be drawn from
            p.addParameter('alignIdx', truevec(pset.nAlign), @isvector);
            p.addParameter('basisIdx', truevec(pset.nBases), @isvector);
            p.addParameter('validBasesOnly', false, @islogical); % select only valid bases
            p.parse(varargin{:});

            byCondition = p.Results.byCondition;

            sameTrialsEachBasis = p.Results.sameTrialsEachBasis;
            if sameTrialsEachBasis
                 if ~pset.simultaneous
                     if byCondition
                         error('sameTrialsEachBasis is not supported for byCondition when pset is not simultaneously recorded');
                     else
                         warning('sameTrialsEachBasis is true but Pset is not simultaneously recorded. Trials may not match.');
                     end
                 end
            end

            alignIdx = TensorUtils.vectorMaskToIndices(p.Results.alignIdx);
            nAlign = numel(alignIdx);

            conditionIdx = TensorUtils.vectorMaskToIndices(p.Results.conditionIdx);
            nConditions = numel(conditionIdx);

            basisIdx = TensorUtils.vectorMaskToIndices(p.Results.basisIdx);
            if p.Results.validBasesOnly
                basisIdx = basisIdx(pset.basisValid(basisIdx));
            end
            nBases = numel(basisIdx);

            randomSeed = p.Results.randomSeed;
            trialIdxManual = TensorUtils.vectorMaskToIndices(p.Results.trialIdx);
            samplingMode = p.Results.samplingMode;

            % check sampling mode
            if strcmp(samplingMode, 'fixedOrder')
                assert(~isempty(p.Results.trialIdx), 'Must specify trialIdx when using samplingMode fixedOrder');
                assert(~byCondition, 'fixedOrder samplingMode not supported when subsetting trials byCondition');
            end
            if strcmp(samplingMode, 'takeFirst')
                assert(~byCondition, 'takeFirst samplingMode not supported when subsetting trials byCondition. Use takeFirstValid');
            end

            % decide on numTrials
            numTrials = p.Results.numTrials;
            if isnan(numTrials)
                if ~byCondition
                    switch samplingMode
                        case 'fixedOrder'
                            numTrials = numel(trialIdxManual);
                        case 'takeFirst'
                            assert(pset.simultaneous, 'For non-simultaneous datasets, numTrials must be specified with this samplingMode');
                            numTrials = pset.nTrials;
                        case 'takeFirstValid'
                            assert(pset.simultaneous, 'For non-simultaneous datasets, numTrials must be specified with this samplingMode');
                            numTrials = pset.nTrialsValid;
                        case {'randomWithoutReplacement', 'randomWithReplacement'}
                            error('numTrials must be specified with this samplingMode');
                    end
                else
                    % by condition - num trials is max over nTrials by
                    % condition
                    switch samplingMode
                        case 'takeFirstValid'
                            assert(pset.simultaneous, 'For non-simultaneous datasets, numTrials must be specified with this samplingMode');
                            numTrials = max(pset.nTrialsByCondition(:));
                        case {'randomWithoutReplacement', 'randomWithReplacement'}
                            error('numTrials must be specified with this samplingMode');
                        otherwise
                            error('samplingMode not supported for byCondition');
                    end
                end
            end

            % we sample from the full set of dataByTrial
            if p.Results.commonTime
                dataByTrial = pset.computeDataByTrialCommonTime();
            else
                dataByTrial = pset.dataByTrial;
            end

            % for ~byCondition
            function validTrialMask = getValidTrialMaskForBasis(iBasis)
                src = pset.dataSources{pset.basisDataSourceIdx(iBasis)};
                validTrialMask = src.valid & ismember(src.conditionIdx, conditionIdx);
            end

            function [trialIdx, validTrialMask] = pickTrialsForBasis(iBasis)
                src = pset.dataSources{pset.basisDataSourceIdx(iBasis)};
                validTrialMask = getValidTrialMaskForBasis(iBasis);

                switch samplingMode
                    case 'fixedOrder'
                        trialIdx = trialIdxManual;

                    case 'takeFirst'
                        trialIdx = 1:min(src.nTrials, numTrials);

                    case 'takeFirstValid'
                        trialIdx = find(validTrialMask, numTrials); % will truncate automatically

                    case 'randomWithReplacement'
                        validTrialIdx = find(validTrialMask);
                        s = RandStream('mt19937ar', 'Seed', randomSeed + iBasis - 1);
                        trialIdx = TrialDataUtilities.Data.randsamplePopulation(s, validTrialIdx, numTrials, true); % we have to do this indirect randsample

                    case 'randomWithoutReplacement'
                        validTrialIdx = find(validTrialMask);
                        s = RandStream('mt19937ar', 'Seed', randomSeed + iBasis - 1);
                        trialIdx = TrialDataUtilities.Data.randsamplePopulation(s, validTrialIdx, numTrials, false); % we have to do this indirect randsample

                end
                trialIdx = makecol(trialIdx);
            end

            % for byCondition == true
            function trialIdx = pickTrialsForBasisByCondition(iBasis)
                src = pset.dataSources{pset.basisDataSourceIdx(iBasis)};
                listByCondition = src.listByCondition;
                trialIdx = cell(nConditions, 1);
                switch samplingMode
                    case 'takeFirstValid'
                        for iC = 1:nConditions
                            if numel(listByCondition{conditionIdx(iC)}) > numTrials
                                trialIdx{iC} = listByCondition{conditionIdx(iC)}(1:numTrials);
                            else
                                trialIdx{iC} = listByCondition{conditionIdx(iC)};
                            end
                        end

                    case 'randomWithReplacement'
                        s = RandStream('mt19937ar', 'Seed', randomSeed + iBasis - 1);
                        for iC = 1:nConditions
                            trialIdx{iC} = TrialDataUtilities.Data.randsamplePopulation(s, listByCondition{conditionIdx(iC)}, numTrials, true); % we have to do this indirect randsample
                        end

                    case 'randomWithoutReplacement'
                        s = RandStream('mt19937ar', 'Seed', randomSeed + iBasis - 1);
                        for iC = 1:nConditions
                            trialIdx{iC} = TrialDataUtilities.Data.randsamplePopulation(s, listByCondition{conditionIdx(iC)}, numTrials, false); % we have to do this indirect randsample
                        end

                    otherwise
                        error('samplingMode not supported for byCondition');
                end
                trialIdx = makecol(trialIdx);
            end

            alignValid = pset.alignValid;
            if ~byCondition
                dataByTrialSubset = cell(nBases, nAlign);
                trialIdxInfo = cell(nBases, 1);
                basisValid = pset.basisValid;
                if sameTrialsEachBasis
                    firstValidBasis = find(basisValid, 1);
                    [trialIdxCommon, validTrialMask] = pickTrialsForBasis(firstValidBasis);
                end

                for iBasis = 1:nBases
                    idxBasis = basisIdx(iBasis);

                    % trialIdxCommon is used when sameTrialsEachBasis == true
                    % trialIdx is the original picked trials
                    % trialIdxSelect are the valid trials we pick from dataByTrial

                    if ~basisValid(idxBasis)
                        trialIdxSelect = [];
                        trialIdx = [];
                    elseif ~sameTrialsEachBasis
                        % pick a new set of trials each basis
                        [trialIdx, validTrialMask] = pickTrialsForBasis(idxBasis);
                        trialIdxSelect = trialIdx;
                    else
                        trialIdx = trialIdxCommon;
                        if ~pset.simultaneous
                            % we may only have some of the trials for this basis
                            % the rest will be NaN to maintain equivalency
                            validTrialMask = getValidTrialMaskForBasis(idxBasis);
                            trialIdxMask = trialIdxCommon <= size(dataByTrial{idxBasis, alignIdx(1)}, 1);
                            trialIdxSelect = trialIdxCommon(trialIdxMask);
                        else
                            trialIdxSelect = trialIdxCommon;
                        end
                    end

                    for iAlign = 1:nAlign
                        idxAlign = alignIdx(iAlign);
                        if ~alignValid(idxAlign), continue; end
                        dataByTrialSubset{iBasis, iAlign} = dataByTrial{idxBasis, idxAlign}(trialIdxSelect, :);
                        markInvalid = ~validTrialMask(trialIdxSelect);
                        dataByTrialSubset{iBasis, iAlign}(markInvalid, :) = NaN;
                        if sameTrialsEachBasis && ~pset.simultaneous
                            % need to reinflate to keep the same size
                            dataByTrialSubset{iBasis, iAlign} = TensorUtils.inflateMaskedTensor(dataByTrialSubset{iBasis, iAlign}, 1, trialIdxMask);
                        end
                    end
                    trialIdxInfo{iBasis} = trialIdx;
                end
            else
                % byCondition
                dataByTrialSubset = cell(nBases, nAlign, nConditions);
                trialIdxInfo = cell(nBases, nConditions);
                basisValid = pset.basisValid;
                if sameTrialsEachBasis
                    assert(pset.simultaneous); % should have already been checked above
                    firstValidBasis = find(basisValid, 1);
                    trialIdxCommon = pickTrialsForBasisByCondition(firstValidBasis);
                end

                for iBasis = 1:nBases
                    idxBasis = basisIdx(iBasis);
                    if ~basisValid(idxBasis)
                        trialIdx = [];
                    elseif ~sameTrialsEachBasis
                            % pick a new set of trials each basis
                            trialIdx = pickTrialsForBasisByCondition(idxBasis);
                    else
                        trialIdx = trialIdxCommon;
                    end

                    for iAlign = 1:nAlign
                        idxAlign = alignIdx(iAlign);
                        if ~alignValid(idxAlign), continue; end
                        for iCondition = 1:nConditions
                            dataByTrialSubset{iBasis, iAlign,iCondition} = dataByTrial{idxBasis, idxAlign}(trialIdx{iCondition}, :);
                        end
                    end
                    trialIdxInfo(iBasis, :) = trialIdx;
                end
            end

            numTrialsActual = nan(size(trialIdxInfo));
            for i = 1:numel(trialIdxInfo)
                numTrialsActual(i) = numel(trialIdxInfo{i});
            end

            if p.Results.truncateNumTrialsToMaxOverBases
                numTrials = min(numTrials, max(numTrialsActual(:)));
            end

            if p.Results.fillNanToNumTrials
                % expand each cell to numTrials with NaN. The original
                % number of trials can be found using
                % indexInfo.trial
                for i = 1:numel(dataByTrialSubset)
                    sz = size(dataByTrialSubset{i});
                    if sz(1) < numTrials
                        dataByTrialSubset{i} = cat(1, dataByTrialSubset{i}, nan(numTrials - sz(1), sz(2)));
                    end
                end
            end

            indexInfo.numTrials = numTrials;
            indexInfo.numTrialsActual = numTrialsActual;
            indexInfo.basis = basisIdx;
            indexInfo.basisValidMask = pset.basisValid(basisIdx);
            indexInfo.align = alignIdx;
            indexInfo.condition = conditionIdx;

            indexInfo.trial = trialIdxInfo;
            if sameTrialsEachBasis
                if byCondition
                    indexInfo.trialShared = trialIdxInfo{1, :}';
                else
                    indexInfo.trialShared = trialIdxInfo{1};
                end
            else
                if byCondition
                    indexInfo.trialShared = cell(pset.nConditions, 1);
                    indexInfo.trialShared(:) = deal({nan(numTrials, 1)});
                else
                    indexInfo.trialShared = nan(numTrials, 1);
                end
            end
        end

        function [eachAlign_NbyRbyT, indexInfo, tvecCell] = arrangeEachAlign_NbyRbyT(pset, varargin)
            % eachAlign_NbyRbyT will be nAlign x 1 cell of nBases x numTrials x nTimeDataMean(iAlign) tensors
            % tvecCell will be tvecDataMean by default, unless timeDelta is specified
            p = inputParser();
            p.addParameter('validTimepointsAllBasesOnly', false, @islogical); % keep only timepoints where all valid bases have data
            p.addParameter('timeDelta', pset.timeDelta, @isscalar); % allow for data to be resampled in time
            p.KeepUnmatched = true;
            p.parse(varargin{:});

            [dataByTrial, indexInfo] = pset.computeDataByTrialSubset(p.Unmatched, ...
                'byCondition', false, ...
                'commonTime', true, ...
                'filNanToNumTrials', true);

            tvecCell = pset.tvecDataMean;

            % dataByTrial is nBases x nAlign cell of R x T_a
            % data will be nAlign x 1 cell of N x R x T_a
            eachAlign_NbyRbyT = cellvec(indexInfo.nAlign);
            for iAlign = 1:numel(alignIdx)
                idxAlign = alignIdx(iAlign);
                if ~pset.alignValid(idxAlign), continue, end;

                % R x T x N --> N x R x T
                eachAlign_NbyRbyT{iAlign} = permute(cat(3, dataByTrial{:, idxAlign}), [3 1 2]);

                if p.Results.validTimepointsAllBasesOnly
                    % determine timepoints where all valid bases have data for all actual trials in the cell
                    rMaskSomeNonNaN = any(eachAlign_NbyRbyT{iAlign}, 2);
                    Tmask = all(all(~isnan(eachAlign_NbyRbyT{iAlign}(indexInfo.basisValidMask, rMaskSomeNonNaN, :)), 1), 2);
                    eachAlign_NbyRbyT{iA} = eachAlign_NbyRbyT{iA}(:, :, Tmask);
                end
            end

            if p.Results.timeDelta ~= pset.timeDelta
                % interp to new time delta
                for iA = 1:indexInfo.nAlign
                    [eachAlign_NbyRbyT{iA}, tvecCell{iA}] = TrialDataUtilities.Data.resampleTensorInTime(eachAlign_NbyRbyT{iA}, 3 ,...
                        tvecCell{iA}, 'timeDelta', p.Results.timeDelta);
                end
            end
        end

        function [NbyRbyTA, indexInfo, tvec, avec] = arrangeNbyRbyTA(pset, varargin)
            p = inputParser();
            % splicing and resampling
            p.addParameter('spliceAlignments', false, @islogical);
            p.addParameter('spliceOptions', struct(), @isstruct);
            p.KeepUnmatched = true;
            p.parse(varargin{:});

            [data, indexInfo, tvecCell] = pset.arrangeEachAlign_NbyRbyT(p.Unmatched);

            if p.Results.spliceAlignments
                % data is N x R x T --> N x T x R
                data = cellfun(@(d) permute(d, [1 3 2]), data, 'UniformOutput', false);
                data = TrialDataUtilities.Data.spliceTrajectories(data, 'basisMask', pset.basisValid(indexInfo.basis), p.Results.spliceOptions);
                NbyRbyTA = ipermute(data, [1 3 2]);
            else
                NbyRbyTA = TensorUtils.catWhich(3, data{:});
            end

            [tvec, avec] = TensorUtils.catWhich(1, tvecCell{:});
            avec = indexInfo.align(avec);
        end

        function [NbyTAbyR, indexInfo, tvec, avec] = arrangeNbyTAbyR(pset, varargin)
            [NbyRbyTA, indexInfo, tvec, avec] = pset.arrangeNbyRbyTA(pset, varargin{:});
            NbyTAbyR = permute(NbyRbyTA, [1 3 2]);
        end

        function [RTAbyN, indexInfo, rvec, tvec, avec, nvec] = arrangeRTAbyN(pset, varargin)
            % out is R*T*A x N concatenated matrix
            [NbyRbyTA, indexInfo, tvec, avec] = pset.arrangeNbyRbyTA(p.Unmatched);
            labels = {indexInfo.basis, indexInfo.trialShared, [tvec, avec]};
            % we include dim 4 as this would hold randomized samples
            [RTAbyN, labelsOut] = TensorUtils.reshapeByConcatenatingDims(NbyRbyTA, {[3 2], 1}, labels);

            rvec = labelsOut{1}(:, 1);
            tvec = labelsOut{1}(:, 2);
            avec = labelsOut{1}(:, 3);
            nvec = labelsOut{2};
        end

        % added primarily for dpca-type noise floor
        function [NbyTAbyCbyR, nTrials_NbyC, tvec, avec, whichTrials] = arrangeNbyTAbyCbyR(pset, varargin)
            p = inputParser();

            % if the dataMean for a given basis, align, condition has S
            % samples, then ignore individual trials with fewer than
            % S * minFractionTrialSamples samples that overlap with
            % dataMean
            p.addParameter('ignoreTrialsWithTooFewSamples', true, @islogical);
            p.addParameter('minFractionTrialSamples', 0.8, @isscalar);
            p.addParameter('randomSeed', 0, @isscalar);
            p.addParameter('conditionIdx', truevec(pset.nConditions), @isvector);
            p.addParameter('alignIdx', truevec(pset.nAlign), @isvector);
            p.addParameter('basisIdx', truevec(pset.nBases), @isvector);
            p.addParameter('validBasesOnly', false, @islogical);
            % optional, will overwrite pset's actual trial lists
            % optionally include a third dimension with the same length as
            % nRepeatedSamples and that slice of trial lists will be used
            % for the nth sample
            p.addParameter('trialListsByBasisCondition', [], @iscell);

            % if nRepeatedSamples is > 1, NbyTAbyCbyR will be
            % NbyTAbyCbyRbyNsamples and whichTrials will be
            p.addParameter('nRepeats', 1, @isscalar);

            p.addParameter('message', 'Extracting individual trial data matrix by basis', @ischar);
            p.parse(varargin{:});

            alignIdx = TensorUtils.vectorMaskToIndices(p.Results.alignIdx);
            nAlign = numel(alignIdx);
            basisIdx = TensorUtils.vectorMaskToIndices(p.Results.basisIdx);
            conditionIdx = makecol(p.Results.conditionIdx);
            nConditions = numel(conditionIdx);

            nRepeats = p.Results.nRepeats;

            if p.Results.validBasesOnly
                mask = pset.basisValid(basisIdx);
                basisIdx = basisIdx(mask);
            end

            % first check whether we're doing this with real data by trial
            % or cached data by trial
            if ~pset.hasDataByTrial
                if ~isempty(pset.dataCachedSampledTrialsTensor)
                    % retrieve from cache, mask bases, align, and condition
                    NbyTAbyCbyR = pset.dataCachedSampledTrialsTensor(basisIdx, :, conditionIdx, :);
                    dsplit = TensorUtils.splitAlongDimension(NbyTAbyCbyR, 2, pset.nTimeDataMean);
                    dsplit = dsplit(alignIdx);
                    [NbyTAbyCbyR, avecRaw] = TensorUtils.catWhich(2, dsplit{:});
                    nTrials_NbyC = pset.dataCachedSampledTrialCounts(basisIdx, conditionIdx);

                    if p.Results.maxTrials < size(NbyTAbyCbyR, 4)
                        NbyTAbyCbyR = NbyTAbyCbyR(:, :, :, 1:p.Results.maxTrials, :);
                        nTrials_NbyC = min(nTrials_NbyC, p.Results.maxTrials);
                    end

                    avec = makecol(alignIdx(avecRaw));
                    tvec = cat(1, pset.tvecDataMean{alignIdx});
                    % leave empty, N x C x nRepeats
                    whichTrials = cell(size(NbyTAbyCbyR, 1), size(NbyTAbyCbyR, 3), size(NbyTAbyCbyR, 5));

                    warning('TrialData:DataByTrialFromCached', 'Retrieving data by trial from dataCachedSampledTrialsTensor, all parameters were determined in prior call to cacheSampledTrialsTensor and will be ignored, except alignIdx, basisIdx, conditionIdx, and validBasesOnly');
                    return
                else
                    error('No dataCachedSampledTrialsTensor available. Call cacheSampledTrialsTensor before projecting');
                end
            end

            nBases = numel(basisIdx);
            cMask = pset.conditionHasValidTrialAverageAllAlignsBases(:);

            if isempty(p.Results.trialListsByBasisCondition)
                dataNTrials = pset.dataNTrials(alignIdx, basisIdx, conditionIdx);
                trialLists = pset.trialLists;
            else
                trialLists = p.Results.trialListsByBasisCondition;
                dataNTrials = repmat(shiftdim(cellfun(@numel, trialLists), -1), pset.nAlign, 1, 1);
            end

            % figure out how many trials to select and allocate for
            maxTrials = min(p.Results.maxTrials, max(dataNTrials(:)));

            if p.Results.chooseRandom
                s = RandStream('mt19937ar', 'Seed', p.Results.randomSeed);
            end

            % ultimately want N x TA x C x R, so we build up an N x T x C x R
            % tensor for each align and then cat along 2
            dataByAlign = cellvec(nAlign);
            nTrials_NbyC = nan(nBases, nConditions, nRepeats);
            whichTrials = cell(nBases, nConditions, nRepeats);

            % pre-allocate per-align
            for iAlignIdx = 1:nAlign
                iAlign = alignIdx(iAlignIdx);
                dataByAlign{iAlignIdx} = nan(nBases, pset.nTimeDataMean(iAlign), nConditions, maxTrials, nRepeats);
            end

            prog = ProgressBar(nBases, p.Results.message);
            for iBasisIdx = 1:nBases
                prog.update(iBasisIdx);
                iBasis = basisIdx(iBasisIdx);

                if ~pset.basisValid(iBasis)
                    continue;
                end

                % try to pick trials that look similar to the
                % trial average in terms of where missing
                % samples are located, over all aligns
                % here we do a table precomputation to speed things up
                % below for each repeat. the speedup is only relevant when
                % nRepeats > 1
                if p.Results.ignoreTrialsWithTooFewSamples
                    % collect the single trial data matrix and data mean
                    % across aligns for this basis
                    byTrialOverAligns = cellvec(nAlign);
                    dataMeanOverAligns = cellvec(nAlign);
                    for iAlignIdx = 1:nAlign
                        iAlign = alignIdx(iAlignIdx);
                        tvecThis = pset.tvecDataByTrial{iBasis,iAlign};
                        tMaskValidThis = tvecThis >= pset.tMinForDataMean(iAlign) & tvecThis <= pset.tMaxForDataMean(iAlign);
                        % grab the valid time portion of the nTrials x
                        % nTime data matrix
                        byTrialOverAligns{iAlign} = pset.dataByTrial{iBasis, iAlign}(:, tMaskValidThis);
                        dataMeanOverAligns{iAlign} = TensorUtils.squeezeDims(pset.dataMean{iAlign}(iBasis, :, :), 1);
                    end

                    % count number of valid timepoints in dataMean that are
                    % present in each trial in EACH condition
                    % this table will be nTrials x nConditions.
                    % we're pre-computing this for each trial so that when
                    % we loop through the repeats and pick trials quickly
                    % we have to run each trial on each condition, because
                    % when randomizing, we often assign a trial to a
                    % different condition than it actually belongs to
                    nTrials = size(pset.dataByTrial{iBasis, iAlign}, 1);
                    hasEnoughMatchingSamples = nan(nTrials, nConditions);
                    for iC = 1:nConditions
                        matchingSamplesOverAligns = cellfun(@(byTrial, dataMean) sum(bsxfun(@and, ...
                            ~isnan(byTrial), ~isnan(dataMean(iC, :))), 2), byTrialOverAligns, dataMeanOverAligns, ...
                            'UniformOutput', false);
                        nSamplesDataMeanOverAligns = cellfun(@(dataMean) sum(~isnan(dataMean(iC, :)), 2), ...
                            dataMeanOverAligns);
                        hasEnoughMatchingSamples(:, iC) = sum(cat(2, matchingSamplesOverAligns{:}), 2) ./ sum(nSamplesDataMeanOverAligns) > p.Results.minFractionTrialSamples;
                    end
                end

                for iRep = 1:nRepeats
                    if size(trialLists, 3) > 1
                        fullListByCondition = trialLists(iBasis, conditionIdx, iRep)';
                    else
                        fullListByCondition = trialLists(iBasis, conditionIdx)';
                    end
                    nTrialsByCondition = cellfun(@numel, fullListByCondition);
                    nTrialsByCondition = min(nTrialsByCondition, maxTrials);

                    if p.Results.ignoreTrialsWithTooFewSamples
                        % use our precomputed table (above) to filter only trials
                        % that have enough samples for this condition
                        for iC = 1:nConditions
                            if ~cMask(iC), continue; end
                            fullListByCondition{iC}(~hasEnoughMatchingSamples(fullListByCondition{iC}, iC)) = [];
                        end
                    end

                    if p.Results.chooseRandom
                        listByCondition = cellfun(@(list, n) randsample(s, list, n), ...
                            fullListByCondition, num2cell(nTrialsByCondition), ...
                            'UniformOutput', false);
                    else
                        listByCondition = cellfun(@(list, n) list(1:n), ...
                            fullListByCondition, num2cell(nTrialsByCondition), ...
                            'UniformOutput', false);
                    end

                    % store list for this by basis in matrix
                    whichTrials(iBasisIdx, :, iRep) = listByCondition(:);

                    for iAlignIdx = 1:nAlign
                        iAlign = alignIdx(iAlignIdx);

                        % compute time mask to select from this data by trial
                        % to match dataMean's tvec
                        tvecThis = pset.tvecDataByTrial{iBasis,iAlign};
                        tMaskValid = tvecThis >= pset.tMinForDataMean(iAlign) & tvecThis <= pset.tMaxForDataMean(iAlign);

                        % grab the valid time portion of the nTrials x
                        % nTime data matrix
                        byTrialValid = pset.dataByTrial{iBasis, iAlign}(:, tMaskValid);

                        % and reuse this list on subsequent aligns
                        listByCondition = whichTrials(iBasisIdx, :);

                        for iConditionIdx = 1:nConditions
                            dataByAlign{iAlignIdx}(iBasisIdx, :, iConditionIdx, 1:nTrialsByCondition(iConditionIdx), iRep) = ...
                                permute(byTrialValid(listByCondition{iConditionIdx}, :), [3 2 4 1]);
                            if iAlignIdx == 1
                                nTrials_NbyC(iBasisIdx, iConditionIdx, iRep) = nTrialsByCondition(iConditionIdx);
                            end
                        end
                    end
                end
            end
            prog.finish();

            [NbyTAbyCbyR, avecRaw] = TensorUtils.catWhich(2, dataByAlign{:});
            avec = makecol(alignIdx(avecRaw));
            tvec = cat(1, pset.tvecDataMean{alignIdx});
        end

        function [meansExcluding_NbyTAbyCbyR, trials_NbyTAbyCbyR, nTrials_NbyC, tvec, avec] = computeDataMeansExcludingSampledTrials(pset, varargin)
            p = inputParser();
            p.addParameter('maxTrials', Inf, @isscalar);
            p.addParameter('conditionIdx', truevec(pset.nConditions), @isvector);
            p.addParameter('alignIdx', truevec(pset.nAlign), @isvector);
            p.addParameter('basisIdx', truevec(pset.nBases), @isvector);
            p.addParameter('validBasesOnly', false, @islogical);
            p.addParameter('nRepeats', 1, @isscalar);
            p.KeepUnmatched = true;
            p.parse(varargin{:});

            alignIdx = TensorUtils.vectorMaskToIndices(p.Results.alignIdx);
            basisIdx = TensorUtils.vectorMaskToIndices(p.Results.basisIdx);
            conditionIdx = makecol(p.Results.conditionIdx);

            if p.Results.validBasesOnly
                mask = pset.basisValid(basisIdx);
                basisIdx = basisIdx(mask);
            end

            [trials_NbyTAbyCbyR, nTrials_NbyC, tvec, avec] = pset.arrangeNbyTAbyCbyTrials(varargin{:});

            if ~pset.hasDataByTrial
                % retrieve means excluding trial manually
                % then mask bases, align, and condition
                meansExcluding_NbyTAbyCbyR = pset.dataCachedMeanExcludingSampledTrialsTensor(basisIdx, :, conditionIdx, :);
                dsplit = TensorUtils.splitAlongDimension(meansExcluding_NbyTAbyCbyR, 2, pset.nTimeDataMean);
                dsplit = dsplit(alignIdx);
                meansExcluding_NbyTAbyCbyR = cat(2, dsplit{:});

                if p.Results.maxTrials < size(meansExcluding_NbyTAbyCbyR, 4)
                    meansExcluding_NbyTAbyCbyR = meansExcluding_NbyTAbyCbyR(:, :, :, 1:p.Results.maxTrials, :);
                end
            else
                % manually compute means without the trials chosen by
                % finding the sum, subtracting that trial, and
                % renormalizing

                % nAlign cellvec with N x C x T --> N x C x TA --> N x TA x C
                dataMeanTensor = permute(cat(3, pset.dataMean{:}), [1 3 2]);

                % A x N x C --> TA x N x C --> N x TA x C
                dataNTrials = permute(repmat(max(pset.dataNTrials, [], 1), [sum(pset.nTimeDataMean) 1 1]), [2 1 3]);

                dataSumTensor = dataMeanTensor .* dataNTrials;

                % compute new mean by taking Sum - Sampled Trial / (Ntrials - 1)
                meansExcluding_NbyTAbyCbyR = bsxfun(@rdivide, bsxfun(@minus, dataSumTensor, trials_NbyTAbyCbyR), dataNTrials-1);
            end
        end

        % added primarily for dpca-type noise floor
        function [NbyTAbyAttrbyR, nTrials_NbyAttr, tvec, avec, whichTrials_NbyAttr] = arrangeNbyTAbyConditionAttributesbyTrials(pset, varargin)
            [NbyTAbyCbyR, nTrialsTensor, tvec, avec, whichTrials] = pset.arrangeNbyTAbyCbyTrials(varargin{:});
            N = size(NbyTAbyCbyR, 1);
            TA = size(NbyTAbyCbyR, 2);
            R = size(NbyTAbyCbyR, 4);
            condSize = makerow(pset.conditionDescriptor.conditionsSize);
            if pset.conditionDescriptor.nAxes == 1
                condSize = condSize(1);
            end

            assert(prod(condSize) == size(NbyTAbyCbyR, 3), 'Sub-selecting conditionIdx not supported');

            NbyTAbyAttrbyR = reshape(NbyTAbyCbyR, [N TA condSize R]);

            % N x C --> N by condSize
            nTrials_NbyAttr = reshape(nTrialsTensor, [N condSize]);
            whichTrials_NbyAttr = reshape(whichTrials, [N condSize]);
        end

        function [NbyTAbyRbyAttr, nTrials_NbyAttr, tvec, avec, whichTrials_NbyAttr] = arrangeNbyTAbyTrialsbyConditionAttributes(pset, varargin)
            [NbyTAbyCbyR, nTrialsTensor, tvec, avec, whichTrials] = pset.arrangeNbyTAbyCbyTrials(varargin{:});
            N = size(NbyTAbyCbyR, 1);
            TA = size(NbyTAbyCbyR, 2);
            R = size(NbyTAbyCbyR, 4);
            NbyTAbyRbyC = permute(NbyTAbyCbyR, [1 2 4 3]);
            condSize = pset.conditionDescriptor.conditionsSize;

            assert(prod(condSize) == size(NbyTAbyCbyR, 3), 'Sub-selecting conditionIdx not supported');

            NbyTAbyRbyAttr = reshape(NbyTAbyRbyC, [N TA R makerow(condSize)]);

            % N x C --> N by condSize
            nTrials_NbyAttr = reshape(nTrialsTensor, [N makerow(condSize)]);
            whichTrials_NbyAttr = reshape(whichTrials, [N makerow(condSize)]);
        end

        function nTrials_NbyC = computeTrialCountsNbyC(pset)
            nTrials_NbyC = permute(min(pset.dataNTrials, [], 1), [2 3 1]);
        end

        function nTrials_NbyAttr = computeTrialCountsNbyConditionAttr(pset)
            nTrials_NbyC = pset.computeTrialCountsNbyC();
            condSize = pset.conditionDescriptor.conditionsSize;
            nTrials_NbyAttr = reshape(nTrials_NbyC, [size(nTrials_NbyC, 1) makerow(condSize)]);
        end
    end

    methods % Comparative statistics
        function [distByFromAlign, timeVecByFromAlign] = getDistanceBetween(pset, cFromList, cToList, varargin)
            % dist: length(fromAlign) cell of T x length(cFromList) distance traces as columns
            % comparing each condition cFromList(i) to condition cToList(i)

            p = inputParser;
            % if true, search the entire from trajectory for the closest point to
            % each point on the to trajectory looking across multiple alignments as well.
            % If false, compute distance at each timepoint separately
            p.addParameter('searchEntire', true, @islogical);
            % calculate distances within this subset of bases
            p.addParameter('basisIdx', true(pset.nBases, 1), @isvector);

            % when searchEntire is true, calculate distances from trajectories (with condition cTo) along
            % each of the alignments indexed in fromAlign, to the closest point in
            % trajectories in ANY of the alignments indexed in  toAlign
            % to the closest point on condition cTo within these alignments
            p.addParameter('fromAlign', 1:pset.nAlign, @isvector);
            p.addParameter('toAlign', 1:pset.nAlign, @isvector);

            % leave empty to compute a distance vs time trajectory for the
            % entire from trajectory at each alignment. Populate with a
            % nAlign x 1 cell array of time points to compute the distance
            % only from a specific set of time points
            p.addParameter('timepointsByFromAlign', [], @(x) isempty(x) || iscell(x));

            p.addParameter('showPlot', true, @islogical);

            p.parse(varargin{:});
            searchEntire = p.Results.searchEntire;
            basisIdx = p.Results.basisIdx;
            fromAlign = p.Results.fromAlign;
            toAlign = p.Results.toAlign;
            showPlot = p.Results.showPlot;
            timepointsByFromAlign = p.Results.timepointsByFromAlign;

            % scalar expansion to match cFrom and cTo
            if isscalar(cFromList)
                cFromList = repmat(cFromList, size(cToList));
            elseif isscalar(cToList)
                cToList = repmat(cToList, size(cFromList));
            end

            assert(isequal(size(cFromList), size(cToList)), 'Sizes of cFrom and cTo must match');
            nPair = length(cFromList);

            % C x A cell array of T x N data points
            [tByNEachCA, timeVecByAlign] = pset.buildTByNEachCA('timeValidAcrossConditions', true);
            timeVecByFromAlign = makecol(timeVecByAlign(1, fromAlign));

            % loop over pieces of the cFrom trajectories from each alignment
            distByFromAlign = cell(length(fromAlign), 1);
            for iIdxFromAlign = 1:length(fromAlign)
                iFromAlign = fromAlign(iIdxFromAlign);
                tvecFromAlign = timeVecByFromAlign{iFromAlign};
                nTime = length(tvecFromAlign);

                % are we computing distances only from selected timepoints on the from trajectories?
                if ~isempty(timepointsByFromAlign)
                    timepoints = timepointsByFromAlign{iFromAlign};
                    nTime = length(timepoints);
                    timeMask = nan(nTime, 1);
                    for iTime = 1:nTime
                        ind = find(floor(tvecFromAlign) == floor(timepoints(iTime)), 1, 'first');
                        assert(~isempty(ind), 'Could not find timepoint %g in alignment %s', ...
                            timepoints(iTime),pset.alignNames{iFromAlign});
                        timeMask(iTime) = ind;
                    end
                    timeVecByFromAlign{iFromAlign} = timeVecByFromAlign{iFromAlign}(timeMask);
                else
                    timeMask = true(size(tvecFromAlign));
                end

                distByFromAlign{iFromAlign} = nan(nTime, nPair);

                % loop over comparison condition pairs (maybe avoidable?)
                for iPair = 1:nPair
                    cFrom = cFromList(iPair);
                    cTo = cToList(iPair);

                    % dataFrom is T*A x N matrix of concatenated trajectories for condition cFrom
                    dataFrom = tByNEachCA{cFrom, iFromAlign};
                    dataFrom = dataFrom(timeMask,basisIdx);

                    if searchEntire
                        % we search over every point in the cTo trajectories in all
                        % alignments in toAlign

                        % dataTo is an T*A x N matrix of concatenated trajectories for condition cTo
                        dataTo = cell2mat(tByNEachCA(cTo, toAlign)');
                        dataTo = dataTo(:, basisIdx);

                        % dist will be T*A x 1 vector of distances from
                        % each point along dataFrom to ANY point along
                        % dataTo
                        dist = pdist2(dataTo, dataFrom, 'euclidean', 'Smallest', 1);
                    else
                        % dataTo is T*A x N matrix of concatenated trajectories for condition cTo
                        dataTo = tByNEachCA{cTo, iFromAlign};
                        dataTo = dataTo(timeMask, basisIdx);

                        % compute distances and summing over N bases
                        dist = sqrt(sum((dataFrom - dataTo).^2, 2));
                    end

                    distByFromAlign{iIdxFromAlign}(:, iPair) =  dist;
                end
            end

            if showPlot
                % display a 1 x nAlign row of all condition pairs distance traces superimposed
                fig();
                p = panel();
                p.pack(1, length(fromAlign));

                legstr = cell(nPair, 1);

                for iIdxFromAlign = 1:length(fromAlign)
                    p(1, iIdxFromAlign).select();
                    tvec = timeVecByFromAlign{iIdxFromAlign};

                    for iPair = 1:nPair
                        % use the appearance for the from condition, arbitrarily
                        appear = pset.conditionDescriptor.appearances(cFromList(iPair));

                        plot(tvec, distByFromAlign{iIdxFromAlign}(:, iPair), ...
                            'k-', 'LineWidth', 2, ...
                            'Color', appear.color, 'LineWidth', appear.lineWidth);
                        hold on

                        if iIdxFromAlign == 1
                            legstr{iPair} = sprintf('%s to %s', pset.conditionNames{cFromList(iPair)}, ...
                                pset.conditionNames{cToList(iPair)});
                        end
                    end
                    box off
                    hold off
                    xlim([min(tvec) max(tvec)]);
                end

                figsize(6, 6*length(fromAlign));
                for iIdxFromAlign = 1:length(fromAlign)
                    p(1, iIdxFromAlign).select();

                    if iIdxFromAlign == 1
                        legend(legstr, 'Location', 'NorthEast', 'FontSize', 10);
                        legend boxoff;
                    end
                    pset.drawTimeAxisForAlign(fromAlign(iIdxFromAlign));
                end
            end
        end

        function [distByFromAlign, timeVecByFromAlign, cFromList, cToList] = getDistanceAlongComparisonAxis(pset, compareAcross, varargin)
            p = inputParser;
            % default is to compare
            % compare from condition 1 to condition 2 instead of 2 to 1 along the axis?
            p.addRequired('compareAcross', @ischar);
            p.addParameter('reverse', false, @islogical);
            p.KeepUnmatched = true;
            p.parse(compareAcross, varargin{:});
            reverse = p.Results.reverse;

            idxCompare = pset.conditionDescriptor.compareAlong(compareAcross);

            nCompare = length(idxCompare);
            [cFromList, cToList] = deal(zeros(nCompare, 1));
            for iCompare = 1:nCompare
                idxThisComparison = idxCompare{iCompare};
                assert(length(idxThisComparison) == 2, 'Comparison axis must span exactly two elements');
                if ~reverse
                    idxThisComparison = idxThisComparison([2 1]);
                end
                cFromList(iCompare) = idxThisComparison(1);
                cToList(iCompare) = idxThisComparison(2);
            end

            [distByFromAlign, timeVecByFromAlign] = ...
                pset.getDistanceBetween(cFromList, cToList, p.Unmatched);
        end
    end

end<|MERGE_RESOLUTION|>--- conflicted
+++ resolved
@@ -3081,19 +3081,11 @@
             %   already covers these bases.
             % pset.warnIfAnyBasesMissingTrialAverageForNonEmptyConditionAligns();
 
-            tMinForDataMean = pset.tMinForDataMean;
-            tMaxForDataMean = pset.tMaxForDataMean;
-<<<<<<< HEAD
-            basisMask = pset.basisValid;
-
-=======
-            
             nTimeByAlign = cellfun(@numel, pset.tvecDataMean);
             alignInvalid = false(pset.nAlign, 1);
             basisMask = pset.basisValid;
             cMask = pset.conditionIncludeMask;
             
->>>>>>> c63ed205
             % now that we've determined the time window, we can compute the
             % trial average using data from these windows
             [dataMean, dataSem] = deal(cellvec(pset.nAlign));
@@ -5385,13 +5377,7 @@
             p.addParameter('conditionIdx', truevec(pset.nConditions), @isvector);
             p.addParameter('alignIdx', [], @isnumeric);
             p.addParameter('timeDelta', pset.timeDelta, @isscalar); % allow for data to be resampled in time
-<<<<<<< HEAD
-
-            p.addParameter('plotOptions', {}, @(x) iscell(x));
-            p.addParameter('lineWidth', 2, @isscalar);
-=======
-            
->>>>>>> c63ed205
+
             p.addParameter('alpha', 1, @isscalar);
             p.addParameter('plotOptions', {}, @(x) iscell(x));
             p.addParameter('lineWidth', 1, @isscalar);
@@ -5460,16 +5446,10 @@
 
                 for iCondition = 1:nConditions
                     c = conditionIdx(iCondition);
-<<<<<<< HEAD
-                    appear = pset.conditionDescriptor.appearances(c);
-                    plotArgsC = appear.getPlotArgs();
-
-=======
                     app = pset.conditionDescriptor.appearances(c);
 %                     plotArgsC = appear.getPlotArgs();
                     plotArgsC = {};
                     
->>>>>>> c63ed205
                     dataMat = squeeze(data(basisIdx, c, :));
 
                     if p.Results.plotTubes
@@ -5503,15 +5483,8 @@
                     data = dataMean{idxAlign};
                     for iCondition = 1:nConditions
                         idxCondition = conditionIdx(iCondition);
-<<<<<<< HEAD
-                        appear = pset.conditionDescriptor.appearances(idxCondition);
-                        plotArgsC = appear.getPlotArgs();
-
-=======
                         app = pset.conditionDescriptor.appearances(idxCondition);
                         plotArgsC = {}; %appear.getPlotArgs();
-                        
->>>>>>> c63ed205
                         dataMat = squeeze(data(:, iCondition, :));
 
                         if use3d
@@ -5543,26 +5516,6 @@
                 idxAlign = alignIdx(iAlign);
                 tvec = tvecCell{iAlign};
                 data = dataMean{iAlign};
-<<<<<<< HEAD
-
-                for iCondition = 1:nConditions
-                    c = conditionIdx(iCondition);
-
-                    % draw marks and intervals on the data traces
-                    as = pset.alignSummaryAggregated{idxAlign};
-                    % data is nBases x C x T; drawOnDataByConditions needs T x nBasesPlot x C
-                    dataForDraw = permute(data(:, c, :), [3 1 2]);
-                    as.drawOnDataByCondition(tvec, dataForDraw, ...
-                        'conditionIdx', c, 'markAlpha', p.Results.markAlpha, ...
-                        'showMarks', p.Results.markShowOnData, 'showIntervals', p.Results.intervalShowOnData, ...
-                        'useTranslucentMark3d', p.Results.useTranslucentMark3d, ...
-                        'alpha', p.Results.alpha, ...
-                        'intervalAlpha', p.Results.intervalAlpha, ...
-                        'showRanges', p.Results.showRangesOnData, ...
-                        'markSize', p.Results.markSize, 'clipping', p.Results.clipping);
-                end
-=======
-                
                 % draw marks and intervals on the data traces
                 as = pset.alignSummaryAggregated{idxAlign};
                 % data is nBases x C x T; drawOnDataByConditions needs T x nBasesPlot x C
@@ -5578,7 +5531,6 @@
                     'intervalAlpha', p.Results.intervalAlpha, ...
                     'showRanges', p.Results.showRangesOnData, ...
                     'markSize', p.Results.markSize, 'clipping', p.Results.clipping);
->>>>>>> c63ed205
             end
 
             box(axh, 'off')
