--- conflicted
+++ resolved
@@ -3,76 +3,32 @@
     % manually by holding property values temporarily in the factory
     % instance. See PopulationTrajectorySet for documentation on the
     % meanings of these values
-    
+
     % These properties hold temporary data for injecting into a PopulationTrajectorySet
-    % when building 
+    % when building
     properties
         data
         propMeta
     end
-<<<<<<< HEAD
-   
+
     % initial construction methods
     methods(Static)
         function pset = fromAllUnitsInTrialData(tdca, varargin)
             p = inputParser();
-=======
-    
-    % Lists of fields within PopulationTrajectorySet to simplify the
-    % copying and assert ~isempty checks below.
-    properties(Constant)
-        fSettings = {'dataUnits', 'timeUnitName', 'timeUnitsPerSecond', 'spikeFilter', 'minTrialsForTrialAveraging', ...
-            'minFractionTrialsForTrialAveraging', 'ignoreLeadingTrailingZeroSpikeTrials', ...
-            'dataIntervalQuantileLow', 'dataIntervalQuantileHigh'};
-
-        fDescriptors = {'alignDescriptorSet', 'conditionDescriptor', 'translationNormalization', 'conditionDescriptorRandomized'};
-        
-        fBasisInfo = {'basisNames', 'basisUnits', ...
-            'basisValidManual', 'basisInvalidCauseManual', ...
-            'basisValidTemporary', 'basisInvalidCauseTemporary'};
-        
-        fDataSourceInfo = {'dataSources', 'basisDataSourceIdx', 'basisDataSourceChannelNames'};
-        
-        fSingleTrial = {'dataSources', 'dataByTrial', 'tMinForDataByTrial', 'tMaxForDataByTrial', ...
-            'tMinByTrial', 'tMaxByTrial', 'dataByTrialCommonTimeGrouped'};
-        
-        fTrialAvg = {'tMinValidByAlignBasisCondition', 'tMaxValidByAlignBasisCondition', ...
-                'tMinForDataMean', 'tMaxForDataMean', 'dataMean', 'dataSem', ...
-                'dataNTrials', 'dataValid', ...
-                'alignSummaryData', 'basisAlignSummaryLookup', 'trialLists'};
-            
-        fTrialAvgCrossValidation = {'dataCachedSampledTrialsTensor', 'dataCachedMeanExcludingSampledTrialsTensor', ...
-                'dataCachedSampledTrialCounts'};
-            
-        fDiffTrialsNoise = {'dataDifferenceOfTrialsScaledNoiseEstimate'};
-        
-        fTrialAvgRandomized = {'dataMeanRandomized', 'dataSemRandomized', ...
-            'dataDifferenceOfTrialsScaledNoiseEstimateRandomized', 'dataNTrialsRandomized'};
-        
-        fCanBeEmptyExceptions = {'translationNormalization', 'conditionDescriptorRandomized', ...
-            'basisInvalidCauseTemporary', 'basisValidTemporary', ...
-            'basisValidManual', 'basisInvalidCauseManual', 'dataByTrialCommonTimeGrouped'};
-    end
-        
-    methods(Static)
-        function pset = fromAllUnitsInTrialData(tdca, varargin)
-            p = inputParser();
-            p.addParameter('channelNames', tdca.listSpikeChannels(), @(x) iscell(x) || isstring(x));
->>>>>>> a3803518
             p.addParameter('spikeFilter', [], @(x) isempty(x) || isa(x, 'SpikeFilter'));
             p.parse(varargin{:});
-            
+
             if ~isa(tdca, 'TrialDataConditionAlign')
                 tdca = TrialDataConditionAlign(tdca);
             end
-            
+
             % each unit in TrialData becomes a basis
             units = p.Results.channelNames;
             nUnits = numel(units);
-            
+
             pset = PopulationTrajectorySet();
             pset.datasetName = tdca.datasetName;
-            
+
             pset.timeUnitName = tdca.timeUnitName;
             pset.timeUnitsPerSecond = tdca.timeUnitsPerSecond;
             pset.dataSources = {tdca};
@@ -82,13 +38,13 @@
             if ~isempty(p.Results.spikeFilter)
                 pset.spikeFilter = p.Results.spikeFilter;
             end
-            
+
             ci = tdca.conditionInfo.fixAllValueLists();
             pset = pset.setConditionDescriptor(ci);
             pset = pset.setAlignDescriptorSet(tdca.alignInfoSet);
             pset = pset.initialize();
         end
-        
+
         function pset = fromAllUnitsInTrialDataSplitBySaveTag(td)
             % each unit from each save tag in TrialData becomes a basis
             if ~isa(td, 'TrialDataConditionAlign')
@@ -96,11 +52,11 @@
             end
             units = td.listSpikeChannels();
             nUnits = numel(units);
-            
+
             saveTags = td.getParamUnique('saveTag');
             nSaveTags = numel(saveTags);
             [~, saveTagIdxByTrial] = ismember(td.getParam('saveTag'), saveTags);
-            
+
             % number of spikes in each save tag by each unit
             debug('Counting spikes in each save tag for each unit\n');
             spikeCountBySaveTag = zeros(nUnits, nSaveTags);
@@ -109,13 +65,13 @@
                 spikeCountBySaveTag(iU, :) = counts;
             end
             [keepUnits, keepSaveTags] = find(spikeCountBySaveTag > 0);
-            
+
             pset = PopulationTrajectorySet();
             pset.dataUnits = 'sp/s';
             pset.datasetName = td.datasetName;
             pset.timeUnitName = td.timeUnitName;
             pset.timeUnitsPerSecond = td.timeUnitsPerSecond;
-            
+
             % build separate TrialData for each save tag, then index the
             % data sources back into these by save tag
             debug('Splitting save tags\n');
@@ -128,18 +84,18 @@
             pset = pset.setAlignDescriptorSet(td.alignInfoSet);
             pset = pset.initialize();
         end
-        
+
         function pset = fromMultipleTrialData(tdCell, varargin)
             p = inputParser();
             p.addOptional('channelNames', {}, @(x) isempty(x) || iscell(x));
             p.addParameter('spikeFilter', [], @(x) isempty(x) || isa(x, 'SpikeFilter'));
             p.parse(varargin{:});
-            
+
             % if only tdCell is provided, all spiking units in each td will
             % be used
             pset = PopulationTrajectorySet();
             %pset.datasetName = td.datasetName;
-            
+
             channelNamesBySource = p.Results.channelNames;
             if ~isempty(channelNamesBySource)
                 if ischar(channelNamesBySource)
@@ -170,64 +126,64 @@
                         if tdCell{i}.hasAnalogChannelGroup(chNamesThis{j})
                             % split analog channel group into separate channels
                             newNames = tdCell{i}.listAnalogChannelsInGroupByColumn(chNamesThis{j});
-                            
+
                             for k = 1:numel(newNames)
                                 % use specified channel names
                                 basisDataSourceIdx(iBasis) = i;
-                                basisDataSourceChannelNames{iBasis} = newNames{k}; 
+                                basisDataSourceChannelNames{iBasis} = newNames{k};
                                 iBasis = iBasis + 1;
                             end
                         else
                             % use specified channel names
                             basisDataSourceIdx(iBasis) = i;
-                            basisDataSourceChannelNames{iBasis} = chNamesThis{j}; 
+                            basisDataSourceChannelNames{iBasis} = chNamesThis{j};
                             iBasis = iBasis + 1;
                         end
                     end
                 end
             end
-            
+
             % check that all tdCell have same timeUnitsPerSecond
             assert(numel(unique(cellfun(@(td) td.timeUnitsPerSecond, tdCell))) == 1, ...
                 'All data sources must have identical timeUnitsPerSecond');
-            
+
             pset.timeUnitName = tdCell{1}.timeUnitName;
             pset.timeUnitsPerSecond = tdCell{1}.timeUnitsPerSecond;
             pset.dataSources = makecol(tdCell);
-            pset.basisDataSourceIdx = makecol(basisDataSourceIdx); 
-            pset.basisDataSourceChannelNames = makecol(basisDataSourceChannelNames); 
+            pset.basisDataSourceIdx = makecol(basisDataSourceIdx);
+            pset.basisDataSourceChannelNames = makecol(basisDataSourceChannelNames);
             if ~isempty(p.Results.spikeFilter)
                 pset.spikeFilter = p.Results.spikeFilter;
             end
-            
+
             tdca = tdCell{1};
             pset = pset.setConditionDescriptor(tdca.conditionInfo);
             pset = pset.setAlignDescriptorSet(tdca.alignInfoSet);
             pset = pset.initialize();
         end
-        
+
         function pset = fromAnalogChannelsInMultipleTrialData(tdCell, varargin)
             p = inputParser();
             p.addRequired('channelNames', @(x) iscell(x));
             p.addParameter('timeDelta', [], @(x) isempty(x) || isscalar(x));
             p.parse(varargin{:});
-            
+
             timeDelta = p.Results.timeDelta;
-            
+
             % if only tdCell is provided, all spiking units in each td will
             % be used
             pset = PopulationTrajectorySet();
             %pset.datasetName = td.datasetName;
-            
+
             channelNamesBySource = p.Results.channelNames;
-            
+
             nSources = numel(tdCell);
             iBasis = 1;
             for i = 1:nSources
                 if ~isa(tdCell{i}, 'TrialDataConditionAlign')
                     tdCell{i} = TrialDataConditionAlign(tdCell{i});
                 end
-                
+
                 chNamesThis = channelNamesBySource{i};
                 if ischar(chNamesThis)
                     chNamesThis = {chNamesThis};
@@ -246,35 +202,35 @@
                     else
                         % use specified channel names
                         basisDataSourceIdx(iBasis) = i;
-                        basisDataSourceChannelNames{iBasis} = chNamesThis{j}; 
+                        basisDataSourceChannelNames{iBasis} = chNamesThis{j};
                         iBasis = iBasis + 1;
                     end
-                    
+
                     if isempty(timeDelta)
                         timeDelta = tdCell{i}.getAnalogTimeDelta(chNamesThis{j});
                     end
                 end
             end
-            
+
             % check that all tdCell have same timeUnitsPerSecond
             assert(numel(unique(cellfun(@(td) td.timeUnitsPerSecond, tdCell))) == 1, ...
                 'All data sources must have identical timeUnitsPerSecond');
-            
+
             pset.timeUnitName = tdCell{1}.timeUnitName;
             pset.timeUnitsPerSecond = tdCell{1}.timeUnitsPerSecond;
             pset.dataSources = makecol(tdCell);
-            pset.basisDataSourceIdx = makecol(basisDataSourceIdx); 
-            pset.basisDataSourceChannelNames = makecol(basisDataSourceChannelNames); 
+            pset.basisDataSourceIdx = makecol(basisDataSourceIdx);
+            pset.basisDataSourceChannelNames = makecol(basisDataSourceChannelNames);
             % don't want spiking filter to add padding
             pset.spikeFilter = NonOverlappingSpikeBinFilter('timeDelta', timeDelta);
-            
+
             tdca = tdCell{1};
             pset = pset.setConditionDescriptor(tdca.conditionInfo);
             pset = pset.setAlignDescriptorSet(tdca.alignInfoSet);
             pset = pset.initialize();
         end
-        
-        
+
+
         function pset = fromAnalogChannelsInTrialData(td, chNames, varargin)
             if nargin < 2
                 chNames = td.listAnalogChannels();
@@ -286,7 +242,7 @@
             p.addParameter('timeDelta', [], @(x) isempty(x) || isscalar(x));
             p.parse(varargin{:});
             timeDelta = p.Results.timeDelta;
-            
+
             chNamesExpanded = cell(0, 1);
             iBasis = 1;
             for c = 1:numel(chNames)
@@ -303,16 +259,16 @@
                     chNamesExpanded{iBasis} = chNames{c};
                     iBasis = iBasis+1;
                 end
-                
+
                 if isempty(timeDelta)
                     timeDelta = td.getAnalogTimeDelta(chNames{c});
                 end
             end
-            
-            
+
+
             pset = PopulationTrajectorySet();
             pset.datasetName = td.datasetName;
-            
+
             if ~isa(td, 'TrialDataConditionAlign')
                 td = TrialDataConditionAlign(td);
             end
@@ -321,18 +277,18 @@
             pset.dataSources = {td};
             pset.basisDataSourceIdx = onesvec(numel(chNamesExpanded));
             pset.basisDataSourceChannelNames = chNamesExpanded;
-            
+
             % don't want spiking filter to add padding
             pset.spikeFilter = NonOverlappingSpikeBinFilter('timeDelta', timeDelta);
-            
+
             pset = pset.setConditionDescriptor(td.conditionInfo);
             pset = pset.setAlignDescriptorSet(td.alignInfoSet);
             pset = pset.initialize();
         end
-        
+
         function pset = fromDataMeanTensor(dataMean_NbyCbyT, varargin)
             p = inputParser();
-            
+
             p.addOptional('time', [], @(x) isempty(x) || iscell(x) || isvector(x));
             p.addParameter('basisNames', {}, @iscellstr);
             p.addParameter('zeroEventNames', {}, @iscellstr);
@@ -343,7 +299,7 @@
             p.addParameter('timeUnitName', 'ms', @ischar);
             p.addParameter('timeUnitsPerSecond', 1000, @isscalar);
             p.parse(varargin{:});
-            
+
             if ~iscell(dataMean_NbyCbyT)
                 dataMean_NbyCbyT = {dataMean_NbyCbyT};
             end
@@ -365,7 +321,7 @@
                 assert(prod(conditionsSize) == C);
             end
             cd = ConditionDescriptor.createManualWithSize(conditionsSize, 'axisNames', p.Results.axisNames, 'valuesAlongAxes', p.Results.valuesAlongAxes);
-                
+
             if isempty(p.Results.time)
                 time = (1:T)';
             else
@@ -378,7 +334,7 @@
             tMinDataMean = cellfun(@min, time);
             tMaxDataMean = cellfun(@max, time);
             A = numel(dataMean_NbyCbyT);
-            
+
             if isempty(p.Results.zeroEventNames)
                 zeroEventNames = arrayfun(@(i) sprintf('Align%d', i), (1:A)', 'UniformOutput', false);
             end
@@ -387,7 +343,7 @@
                 ev = zeroEventNames{iA};
                 alignDescriptorSet{iA} = AlignDescriptor().zero(ev).start(ev, tMinDataMean(iA)).stop(ev, tMaxDataMean(iA));
             end
-            
+
             [tMinValidByAlignBasisCondition, tMaxValidByAlignBasisCondition] = deal(nan(A, N, C));
             dataValid = false(A, N, C);
             for iA = 1:A
@@ -395,13 +351,13 @@
                 tMaxValidByAlignBasisCondition(iA, :, :) = TensorUtils.findNAlongDim(~isnan(dataMean_NbyCbyT{1}), 3, 1, 'last');
                 dataValid(iA, :, :) = any(~isnan(dataMean_NbyCbyT{iA}), 3);
             end
-            
+
             if isempty(p.Results.basisNames)
                 basisNames = arrayfun(@(i) sprintf('basis%d', i), (1:N)', 'UniformOutput', false);
             else
                 basisNames = p.Results.basisNames;
             end
-            
+
             pset = PopulationTrajectorySet();
             pset.dataSourceManual = true;
             pset.alignDescriptorSet = alignDescriptorSet;
@@ -418,7 +374,7 @@
             pset.dataNTrials = double(dataValid);
             pset.tMinValidByAlignBasisCondition = tMinValidByAlignBasisCondition;
             pset.tMaxValidByAlignBasisCondition = tMaxValidByAlignBasisCondition;
-            
+
             alignSummaryData = cell(1, A);
             for iA = 1:A
                 alignSummaryData{iA} = AlignSummary.buildEmptyFromConditionAlignDescriptor(cd, pset.alignDescriptorSet{iA}, tMinDataMean(iA), tMaxDataMean(iA));
@@ -428,39 +384,39 @@
             pset = pset.initialize();
         end
     end
-    
+
     % methods to list the properties that are involved in specific contexts
     methods(Static)
         function propMetaStruct = filterPropMetaNonEmptyRequired(propMetaStruct)
-            
+
             propMetaStruct = PropertyShapeMeta.filterMetaStruct(propMetaStruct, @(meta, name) meta.getAttrWithDefault('emptyOkay', false), true);
         end
-        
+
         function [toCopy, toCheckNonEmpty] = getPropMetaInGroups(groups)
             toCopy = PopulationTrajectorySet.getPropMetaInGroup(groups);
             toCheckNonEmpty = PopulationTrajectorySetBuilder.filterPropMetaNonEmptyRequired(toCopy);
         end
-            
+
         function [toCopy, toCheckNonEmpty] = getPropMetaSingleTrial(varargin)
             p = inputParser();
             p.addParameter('includeDataSourceInfo', true, @islogical); % used when construction psets with dataSourceManual == true
             p.parse(varargin{:});
-            
+
             groups = {'settings', 'descriptors', 'basisInfo', 'singleTrial', ...
                  'trialAverage', 'randomized', 'noise'}
             if p.Results.includeDataSourceInfo
                 groups{end+1} = 'dataSourceInfo';
             end
-            
+
             [toCopy, toCheckNonEmpty] = PopulationTrajectorySetBuilder.getPropMetaInGroups(groups);
         end
-        
+
         function [toCopy, toCheckNonEmpty] = getPropMetaTrialAverage(varargin)
             p = inputParser();
             p.addParameter('includeDiffTrialsNoise', true, @islogical); % this can be slow so we make it optional
 %             p.addParameter('includeDataSourceInfo', true, @islogical); % used when construction psets with dataSourceManual == true
             p.parse(varargin{:});
-            
+
             groups = {'settings', 'descriptors', 'basisInfo', ...
                  'trialAverage', 'randomized'}
 %             if p.Results.includeDataSourceInfo
@@ -469,11 +425,11 @@
             if p.Results.includeDiffTrialsNoise
                 groups{end+1} = 'noise';
             end
-            
+
             [toCopy, toCheckNonEmpty] = PopulationTrajectorySetBuilder.getPropMetaInGroups(groups);
         end
     end
-    
+
     % methods to copy fields from pset into a builder
     methods(Static)
         function bld = copySingleTrialFromPopulationTrajectorySet(pset)
@@ -490,41 +446,41 @@
             propMeta = PopulationTrajectorySetBuilder.getPropMetaTrialAverage();
             bld.data = pset.getValuesFromPropMeta(propMeta);
         end
-        
+
         function bld = copySettingsDescriptorsBasisInfoFromPopulationTrajectorySet(pset)
             bld = PopulationTrajectorySetBuilder();
             propMeta = PopulationTrajectorySetBuilder.getPropMetaInGroups({'settings', 'descriptors', 'basisInfo'});
             bld.data = pset.getValuesFromPropMeta(propMeta);
         end
-        
+
         function bld = copySettingsDescriptorsFromPopulationTrajectorySet(pset)
             bld = PopulationTrajectorySetBuilder();
             propMeta = PopulationTrajectorySetBuilder.getPropMetaInGroups({'settings', 'descriptors'});
             bld.data = pset.getValuesFromPropMeta(propMeta);
         end
     end
-    
+
     methods(Static)
         function psetManual = convertToAutoWithManualDataByTrial(pset, varargin)
             bld = PopulationTrajectorySetBuilder.copySingleTrialFromPopulationTrajectorySet(pset);
             psetManual = bld.buildManualWithSingleTrialData(varargin{:});
         end
-        
+
         function psetManual = convertToManualWithTrialAveragedData(pset, varargin)
             % params include 'includeDiffTrialsNoise'
             fields = PopulationTrajectorySetBuilder.listFieldsTrialAverage(varargin{:});
             bld = PopulationTrajectorySetBuilder.copyFromPopulationTrajectorySet(pset, fields);
             psetManual = bld.buildManualWithTrialAveragedData(varargin{:});
         end
-        
+
         function pset = concatenatePopulationTrajectorySets(psetCell)
             if numel(psetCell) == 1
                 pset = psetCell{1};
                 return;
             end
-            
+
             bld = PopulationTrajectorySetBuilder.copySettingsDescriptorsFromPopulationTrajectorySet(psetCell{1});
-            
+
             % determine simultaneity (when the data source is the same
             % across each
             simultaneous = all(cellfun(@(pset) pset.simultaneous, psetCell));
@@ -534,23 +490,23 @@
                     simultaneous = simultaneous && isequal(commonDataSource, psetCell{iP}.dataSources{1});
                 end
             end
-            
+
             manual = cellfun(@(pset) pset.dataSourceManual, psetCell);
             if any(manual)
                 error('Not yet implemented for manual psets');
             end
- 
+
             % then copy the data
-            fields = PopulationTrajectorySetBuilder.fBasisInfo;   
+            fields = PopulationTrajectorySetBuilder.fBasisInfo;
             getFn = @(fld) cellfun(@(pset) makecol(pset.(fld)), psetCell, 'UniformOutput', false);
             for iF = 1:length(fields)
                 fld = fields{iF};
                 vals = getFn(fld);
                 bld.data.(fld) = cat(1, vals{:});
             end
-            
+
             nBasesTotal = sum(cellfun(@(pset) pset.nBases, psetCell));
-            
+
             if simultaneous
                 bld.data.dataSources = pset.dataSource;
                 bld.data.basisDataSourceIdx = ones(nBasesTotal, 1);
@@ -558,7 +514,7 @@
                 vals = getFn('dataSources');
                 bld.data.dataSources = cat(1, vals{:});
                 vals = getFn('basisDataSourceIdx');
-            
+
                 % offset the data source idx according to the concatenation
                 nSources = cellfun(@(pset) pset.nDataSources, psetCell);
                 [vals, whichPset] = TensorUtils.catWhich(1, vals{:});
@@ -569,10 +525,10 @@
                 end
                 bld.data.basisDataSourceIdx = vals;
             end
-            
+
             vals = getFn('basisDataSourceChannelNames');
             bld.data.basisDataSourceChannelNames = cat(1, vals{:});
-            
+
             if simultaneous
                 pset = bld.buildAutoWithSingleTrialData();
             else
@@ -580,7 +536,7 @@
             end
         end
     end
-    
+
     % methods to build a pset from the fields that were stored
     methods
         function pset = buildWithFields(bld, propMetaToCopy, varargin)
@@ -589,15 +545,15 @@
             p.addParameter('dataByTrialManual', false, @islogical);
             p.addParameter('dataMeanManual', false, @islogical);
             p.parse(varargin{:});
-            
-            pset = PopulationTrajectorySet();
-            
+
+            pset = PopulationTrajectorySet();
+
             % first set the properties that determine what is manual and what is automatically computed
             % these settings will dictate where the subsequent properties are stored
             pset.dataInfoManual = p.Results.dataInfoManual;
             pset.dataByTrialManual = p.Results.dataByTrialManual;
             pset.dataMeanManual = p.Results.dataMeanManual;
-            
+
             flds = fieldnames(propMetaToCopy);
             for f = 1:numel(flds)
                 if isfield(bld.data, flds{f})
@@ -607,46 +563,46 @@
 
             pset = pset.initialize();
         end
-        
+
         function pset = buildAuto(bld, varargin)
             [toCopy, toCheckNonEmpty] = PopulationTrajectorySetBuilder.getPropMetaSingleTrial(varargin{:});
             bld.assertNonEmpty(toCheckNonEmpty);
             pset = bld.buildWithFields(toCopy);
         end
-        
+
         function pset = buildManualDataInfo(bld, varargin)
             [toCopy, toCheckNonEmpty] = PopulationTrajectorySetBuilder.getPropMetaSingleTrial(varargin{:});
             bld.assertNonEmpty(toCheckNonEmpty);
             pset = bld.buildWithFields(toCopy);
         end
-        
+
         function pset = buildAutoWithTrialAveragedData(bld, varargin)
             [toCopy, toCheckNonEmpty] = PopulationTrajectorySetBuilder.listFieldsTrialAverage(...
                 'includeDiffTrialsNoise', true, 'includeDataSourceInfo', true);
-            
+
             bld.assertNonEmpty(toCheckNonEmpty);
             pset = bld.buildAutoWithFields(toCopy);
         end
-            
+
         function pset = buildManualWithSingleTrialData(bld)
             [toCopy, toCheckNonEmpty] = PopulationTrajectorySetBuilder.listFieldsSingleTrial();
             bld.assertNonEmpty(toCheckNonEmpty);
             pset = bld.buildManualWithFields(toCopy);
         end
-        
+
         function pset = buildManualWithTrialAveragedData(bld, varargin)
             p = inputParser();
             p.addParameter('includeDiffTrialsNoise', true, @islogical); % this can be slow so we make it optional
             p.parse(varargin{:});
-            
+
             [toCopy, toCheckNonEmpty] = PopulationTrajectorySetBuilder.listFieldsTrialAverage(...
                 'includeDiffTrialsNoise', p.Results.includeDiffTrialsNoise);
-            
+
             bld.assertNonEmpty(toCheckNonEmpty);
             pset = bld.buildManualWithFields(toCopy);
         end
     end
-    
+
     methods(Access=protected)
         function assertNonEmpty(bld, varargin)
             % assert that all fields in field are non empty
@@ -658,33 +614,33 @@
                     strjoin(fields(isEmpty), ', '));
             end
         end
-        
+
         function pset = buildManualWithFields(bld, fields)
             pset = PopulationTrajectorySet();
             pset.dataSourceManual = true;
-            
+
             for iFld = 1:numel(fields)
                 fld = fields{iFld};
                 if isfield(bld.data, fld)
                     pset.(fld) = bld.data.(fld);
                 elseif pset.propCanBeSetCurrently(fld)
-                    % warn since this property should theoretically be set 
+                    % warn since this property should theoretically be set
                     warning('PTS Builder missing property value for %s', fld);
                 end
-            end 
-            
-            pset = pset.initialize();
-        end
-        
+            end
+
+            pset = pset.initialize();
+        end
+
         function pset = buildAutoWithFields(bld, fields)
             pset = PopulationTrajectorySet();
             pset.dataSourceManual = false;
-            
+
             for iFld = 1:numel(fields)
                 fld = fields{iFld};
                 pset.(fld) = bld.data.(fld);
-            end 
-            
+            end
+
             pset = pset.initialize();
             pset.dataSourceManual = false;
             pset = pset.applyAlignDescriptorSet();
