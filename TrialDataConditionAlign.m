--- conflicted
+++ resolved
@@ -5597,13 +5597,8 @@
             p.addParameter('axisStyleX', 'tickBridge', @ischar);
             p.addParameter('axisStyleY', 'tickBridge', @ischar);
             
-<<<<<<< HEAD
             p.addParameter('style', 'line', @ischar); % line, stairs
-            
-            p.addParameter('lineWidth', 1, @isscalar);
-=======
             p.addParameter('lineWidth', get(0, 'DefaultLineLineWidth'), @isscalar);
->>>>>>> d9e6788f
             p.addParameter('conditionIdx', [], @isnumeric);
             p.addParameter('alignIdx', [], @isnumeric);
             p.addParameter('plotOptions', {}, @(x) iscell(x));
