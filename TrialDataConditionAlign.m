--- conflicted
+++ resolved
@@ -89,13 +89,8 @@
 
         alignInfoActive % alignInfo currently active
 
-<<<<<<< HEAD
-        alignSummaryActive % alignSummary currently active 
-        
-=======
         alignSummaryActive % alignSummary currently active
 
->>>>>>> a3803518
         conditionDescriptor % conditionInfo reduced to conditionDescriptor
     end
 
@@ -125,11 +120,7 @@
         function v = get.nAlign(td)
             v = numel(td.alignInfoSet);
         end
-<<<<<<< HEAD
-        
-=======
-
->>>>>>> a3803518
+
         function cd = get.conditionDescriptor(td)
             cd = ConditionDescriptor.fromConditionDescriptor(td.conditionInfo.fixAllValueLists);
         end
@@ -214,34 +205,15 @@
         function buildEventData(td)
             % build a cached version of event times into a matrix for easy alignment
             % sets .eventData and .eventCounts
-<<<<<<< HEAD
-            evList = td.listEventChannels();
-=======
 
             evStruct = td.getRawEventFlatStruct();
             evList = fieldnames(evStruct);
->>>>>>> a3803518
             nEvents = numel(evList);
             eventCounts = struct(); %#ok<*PROP>
             eventData = struct();
 
             for iE = 1:nEvents
                 ev = evList{iE};
-<<<<<<< HEAD
-                counts = nan(td.nTrials, 1);
-                for iT = 1:td.nTrials
-                    counts(iT) = nnz(~isnan(td.data(iT).(ev)));
-                end
-                
-                % event may happen zero, one, or multiple times
-                % convert to nTrials x nOccur matrix
-                maxCount = max(counts);
-                timeMat = nan(td.nTrials, maxCount);
-                for iT = 1:td.nTrials
-                    vals = td.data(iT).(ev);
-                    vals = sort(vals(~isnan(vals)));
-                    timeMat(iT, 1:counts(iT)) = vals;
-=======
                 times = evStruct.(ev);
                 if iscell(times)
                     % event may happen zero, one, or multiple times
@@ -257,10 +229,7 @@
                 else
                     eventCounts.(ev) = makecol(double(~isnan(times)));
                     eventData.(ev) = makecol(times);
->>>>>>> a3803518
-                end
-                eventCounts.(ev) = counts;
-                eventData.(ev) = timeMat;
+                end
             end
 
             c = td.odc;
@@ -585,29 +554,17 @@
         end
 
         function td = dropChannels(td, names)
-<<<<<<< HEAD
-            names = wrapCell(names);
-            
+            names = string(names);
+
             % don't remove special channels
             names = setdiff(names, td.listSpecialChannels());
-            
-=======
-            names = string(names);
-
-            % don't remove special channels
-            names = setdiff(names, td.listSpecialChannels());
-
->>>>>>> a3803518
+
             % don't remove channels that don't exist
             names = intersect(names, td.listChannels());
             if isempty(names)
                 return;
             end
-<<<<<<< HEAD
-            
-=======
-
->>>>>>> a3803518
+
             % check whether any of the alignInfo events and error if so
             for iA = 1:td.nAlign
                 alignEvents = td.alignInfoSet{iA}.getEventList();
@@ -686,11 +643,7 @@
             td = td.setAlignDescriptorSet(tdOther.alignInfoSet);
         end
     end
-<<<<<<< HEAD
-    
-=======
-
->>>>>>> a3803518
+
     % ConditionInfo control
     methods
         % parameters that are either scalar or strings
@@ -1290,11 +1243,7 @@
             % no need to update condition info since the conditions and
             % validity won't change
         end
-<<<<<<< HEAD
-        
-=======
-
->>>>>>> a3803518
+
         function td = setConditionNames(td, varargin)
             % setConditionNames(names, [namesShort]);
             td.warnIfNoArgOut(nargout);
@@ -1302,11 +1251,7 @@
             % no need to update condition info since the conditions and
             % validity won't change
         end
-<<<<<<< HEAD
-        
-=======
-
->>>>>>> a3803518
+
         function td = postUpdateConditionInfo(td, clearRandomized)
             if nargin < 2
                 clearRandomized = true; % sometimes don't want to clear conditionInfoRandomized when using .withRandomized( ) to access a specific set of data
@@ -1487,13 +1432,6 @@
 
         function v = get.conditionIdx(td)
             v = td.conditionInfo.conditionIdx;
-        end
-        
-        function v = get.conditionNamesEachTrial(td)
-            idx = td.conditionIdx;
-            namesFlat = td.conditionNames(:);
-            namesValidTrials = namesFlat(idx(td.valid));
-            v = TensorUtils.inflateMaskedTensor(namesValidTrials, 1, td.valid, '');
         end
 
         function v = get.conditionNamesEachTrial(td)
@@ -1534,11 +1472,7 @@
             end
         end
     end
-<<<<<<< HEAD
-    
-=======
-
->>>>>>> a3803518
+
     % AlignInfo control
     methods
         function td = initializeAlignInfo(td)
@@ -2155,20 +2089,12 @@
             p.addParameter('singleTimepointTolerance', Inf, @isscalar);
             p.addParameter('includePadding', false, @islogical);
             p.addParameter('includeEdgeBins', false, @islogical);
-<<<<<<< HEAD
-            
-=======
-
->>>>>>> a3803518
+
             % if this is specified, the data for each trial will be sampled
             % at specific times, per-trial
             p.addParameter('sampleAtTimes', [], @(x) isvector(x) || iscell(x));
             p.addParameter('extrapolate', true, @islogical);
-<<<<<<< HEAD
-            
-=======
-
->>>>>>> a3803518
+
             % if these are specified, the data for each trial will be resampled
             p.addParameter('ensureUniformSampling', false, @islogical);
             p.addParameter('timeDelta', []);
@@ -2187,28 +2113,16 @@
             % common matrix, better to figure out the common time vector
             % first
             if ~isempty(p.Results.sampleAtTimes)
-<<<<<<< HEAD
-                
+
                 % do the sampling in the unaligned raw data to ensure good
                 % resampling at the edges
-                
-%                 if p.Results.includePadding 
-=======
-
-                % do the sampling in the unaligned raw data to ensure good
-                % resampling at the edges
 
 %                 if p.Results.includePadding
->>>>>>> a3803518
 %                     [tMin, tMax] = td.getTimeStartStopEachTrialWithPadding();
 %                 else
 %                     [tMin, tMax] = td.getTimeStartStopEachTrial();
 %                 end
-<<<<<<< HEAD
-                
-=======
-
->>>>>>> a3803518
+
                 sampleAt = p.Results.sampleAtTimes;
                 if ~iscell(sampleAt)
                     sampleAt = repmat({sampleAt}, td.nTrials, 1);
@@ -2216,36 +2130,20 @@
                 % shift sampleAt so that it is unaligned
                 zeroOffsets = td.getTimeOffsetsFromZeroEachTrial();
                 sampleAtUnaligned = cellfun(@plus, sampleAt, num2cell(zeroOffsets), 'UniformOutput', false);
-<<<<<<< HEAD
-                
+
                 % shift tMin and tMax as well
 %                 tMin = tMin + zeroOffsets;
 %                 tMax = tMax + zeroOffsets;
-                
-=======
-
-                % shift tMin and tMax as well
-%                 tMin = tMin + zeroOffsets;
-%                 tMax = tMax + zeroOffsets;
-
->>>>>>> a3803518
+
                 [data, time] = TrialDataUtilities.Data.resampleDataCellAtSpecificTimes(data, time, sampleAtUnaligned, ...
                     'interpolateMethod', p.Results.interpolateMethod, ...
                     'extrapolate', p.Results.extrapolate, ...
                     'binAlignmentMode', p.Results.binAlignmentMode);
-<<<<<<< HEAD
-                
+
                 % and then finally align everything to zero
                 [data, time] = td.alignInfoActive.getAlignedTimeseries(data, time, includePadding, ...
                     'singleTimepointTolerance', p.Results.singleTimepointTolerance);
-                
-=======
-
-                % and then finally align everything to zero
-                [data, time] = td.alignInfoActive.getAlignedTimeseries(data, time, includePadding, ...
-                    'singleTimepointTolerance', p.Results.singleTimepointTolerance);
-
->>>>>>> a3803518
+
             elseif ~isempty(p.Results.timeDelta) || p.Results.ensureUniformSampling
                 timeDelta = p.Results.timeDelta;
                 if isempty(timeDelta)
@@ -2450,11 +2348,7 @@
             p.addParameter('subtractTrialBaseline', [], @(x) true);
             p.addParameter('subtractTrialBaselineAt', '', @ischar);
             p.addParameter('subtractConditionBaselineAt', '', @ischar);
-<<<<<<< HEAD
-            
-=======
-
->>>>>>> a3803518
+
             p.addParameter('interpolateMethod', 'linear', @ischar); % see interp1 for details
             p.addParameter('assumeUniformSampling', false, @islogical);
             p.addParameter('minTrials', 0, @isscalar);
@@ -2527,54 +2421,30 @@
                         nanMeanSemMinCount(dCell{iC}, 1, minTrials, p.Results.minTrialFraction);
                 end
             end
-<<<<<<< HEAD
-            
+
             % subtract these conditions piecemeal from this one
             if ~isempty(p.Results.subtractConditionDescriptor)
                 cdSub = td.expandConditionDescriptorForSubtraction(p.Results.subtractConditionDescriptor);
-                
-=======
-
-            % subtract these conditions piecemeal from this one
-            if ~isempty(p.Results.subtractConditionDescriptor)
-                cdSub = td.expandConditionDescriptorForSubtraction(p.Results.subtractConditionDescriptor);
-
->>>>>>> a3803518
+
                 % get the group means for this condition descriptor
                 [sub_meanMat, sub_semMat, sub_tvec, sub_stdMat, ~] = ...
                     td.setConditionDescriptor(cdSub).getAnalogGroupMeans(name, ...
                     rmfield(p.Results, 'subtractConditionDescriptor'), p.Unmatched);
-<<<<<<< HEAD
-                
-=======
-
->>>>>>> a3803518
+
                 % equalize the time vectors
                 [out, tvec] = TrialDataUtilities.Data.equalizeTimeVectorsForTimeseries({...
                     meanMat, semMat, stdMat, sub_meanMat, sub_semMat, sub_stdMat}, ...
                     {tvec, tvec, tvec, sub_tvec, sub_tvec, sub_tvec}, 2);
-<<<<<<< HEAD
-                
+
                 % do the subtraction
                 meanMat = out{1} - out{4};
-                
-                % sd = sqrt(sd1^2 + sd2^2) 
-=======
-
-                % do the subtraction
-                meanMat = out{1} - out{4};
 
                 % sd = sqrt(sd1^2 + sd2^2)
->>>>>>> a3803518
                 % sem = sqrt(sem1^2 + sem2^2)
                 semMat = sqrt(out{2}.^2 + out{5}.^2);
                 stdMat = sqrt(out{3}.^2 + out{6}.^2);
             end
-<<<<<<< HEAD
-                
-=======
-
->>>>>>> a3803518
+
         end
 
         function [meanMat, semMat, tvec, stdMat, nTrialsMat] = getAnalogGroupMeansRandomized(td, name, varargin)
@@ -2670,45 +2540,25 @@
                         stdMat(iC, :, :)] = nanMeanSemMinCount(dCell{iC}, 1, minTrials, p.Results.minTrialFraction);
                 end
             end
-<<<<<<< HEAD
-            
+
             % subtract these conditions piecemeal from this one
             if ~isempty(p.Results.subtractConditionDescriptor)
                 cdSub = td.expandConditionDescriptorForSubtraction(p.Results.subtractConditionDescriptor);
-                
-=======
-
-            % subtract these conditions piecemeal from this one
-            if ~isempty(p.Results.subtractConditionDescriptor)
-                cdSub = td.expandConditionDescriptorForSubtraction(p.Results.subtractConditionDescriptor);
-
->>>>>>> a3803518
+
                 % get the group means for this condition descriptor
                 [sub_meanMat, sub_semMat, sub_tvec, ~, sub_stdMat] = ...
                     td.setConditionDescriptor(cdSub).getAnalogMultiGroupMeans(nameCell, ...
                     rmfield(p.Results, 'subtractConditionDescriptor'), p.Unmatched);
-<<<<<<< HEAD
-                
-=======
-
->>>>>>> a3803518
+
                 % equalize the time vectors
                 [out, tvec] = TrialDataUtilities.Data.equalizeTimeVectorsForTimeseries({...
                     meanMat, semMat, stdMat, sub_meanMat, sub_semMat, sub_stdMat}, ...
                     {tvec, tvec, tvec, sub_tvec, sub_tvec, sub_tvec}, 2);
-<<<<<<< HEAD
-                
+
                 % do the subtraction
                 meanMat = out{1} - out{4};
-                
-                % sd = sqrt(sd1^2 + sd2^2) 
-=======
-
-                % do the subtraction
-                meanMat = out{1} - out{4};
 
                 % sd = sqrt(sd1^2 + sd2^2)
->>>>>>> a3803518
                 % sem = sqrt(sem1^2 + sem2^2)
                 semMat = sqrt(out{2}.^2 + out{5}.^2);
                 stdMat = sqrt(out{3}.^2 + out{6}.^2);
@@ -2865,15 +2715,6 @@
             p = inputParser;
             p.addParameter('timeDelta', [], @isscalar);
             p.addParameter('interpolateMethod', 'linear', @ischar);
-<<<<<<< HEAD
-            p.addParameter('resampleMethod', 'interp', @ischar); % valid modes are filter, average, repeat , interp   
-            p.addParameter('smoothing', NaN, @(x) isnan(x) || (isscalar(x) && mod(x, 2) == 1));
-            p.addParameter('smoothingMs', NaN, @isscalar); % 
-            p.addParameter('differentiationOrder', 1, @isscalar);
-            p.addParameter('polynomialOrder', 2, @isscalar);
-            p.parse(varargin{:});
-            
-=======
             p.addParameter('resampleMethod', 'interp', @ischar); % valid modes are filter, average, repeat , interp
             p.addParameter('smoothing', NaN, @(x) isnan(x) || (isscalar(x) && mod(x, 2) == 1));
             p.addParameter('smoothingMs', NaN, @isscalar); %
@@ -2881,51 +2722,32 @@
             p.addParameter('polynomialOrder', 2, @isscalar);
             p.parse(varargin{:});
 
->>>>>>> a3803518
             if td.hasAnalogChannelGroup(name)
                 % fetch as group, rather than single channel
                 [data, time, delta] = td.getAnalogChannelGroupUniformlySampled(name, ...
                     'timeDelta', p.Results.delta, 'interpolateMethod', p.Results.interpolateMethod, ...
                     'resampleMethod', p.Results.resampleMethod, ...
                     'ensureUniformSampling', true);
-<<<<<<< HEAD
-                
-=======
-
->>>>>>> a3803518
+
             elseif iscellstr(name)
                 [data, time, delta] = td.getAnalogMultiCommonTimeUniformlySampled(name, ...
                     'timeDelta', p.Results.timeDelta, 'interpolateMethod', p.Results.interpolateMethod, ...
                     'resampleMethod', p.Results.resampleMethod, ...
                     'ensureUniformSampling', true);
-<<<<<<< HEAD
-                
-=======
-
->>>>>>> a3803518
+
             elseif ischar(name)
                 [data, time, delta] = td.getAnalogUniformlySampled(name, ...
                     'timeDelta', p.Results.timeDelta, 'interpolateMethod', p.Results.interpolateMethod, ...
                     'resampleMethod', p.Results.resampleMethod, ...
                     'ensureUniformSampling', true);
             end
-<<<<<<< HEAD
-            
+
             diffData = cellvec(td.nTrials);
-            
+
             deltaMs = delta / td.timeUnitsPerMs;
             minSmoothingSamples = p.Results.polynomialOrder + 1;
             minSmoothingMs = minSmoothingSamples * deltaMs;
-            
-=======
-
-            diffData = cellvec(td.nTrials);
-
-            deltaMs = delta / td.timeUnitsPerMs;
-            minSmoothingSamples = p.Results.polynomialOrder + 1;
-            minSmoothingMs = minSmoothingSamples * deltaMs;
-
->>>>>>> a3803518
+
             % figure out smoothing in samples if specified in ms
             if ~isnan(p.Results.smoothing)
                 smoothing = p.Results.smoothing;
@@ -2933,30 +2755,18 @@
                 smoothingMs = p.Results.smoothingMs;
                 % convert from ms to samples using ms * samples/ms
                 smoothing = round(smoothingMs / deltaMs);
-<<<<<<< HEAD
-                if mod(smoothing, 2) == 0 
-=======
                 if mod(smoothing, 2) == 0
->>>>>>> a3803518
                     smoothing = smoothing + 1;
                 end
             else
                 % default to minimum allowed
                 smoothing = minSmoothingSamples;
             end
-<<<<<<< HEAD
-            
+
             % check smoothing is large enough for sampling rate
             assert(smoothing >= minSmoothingSamples, 'Smoothing width is too small, must be at least %d samples or %g ms', ...
                 minSmoothingSamples, minSmoothingMs);
-            
-=======
-
-            % check smoothing is large enough for sampling rate
-            assert(smoothing >= minSmoothingSamples, 'Smoothing width is too small, must be at least %d samples or %g ms', ...
-                minSmoothingSamples, minSmoothingMs);
-
->>>>>>> a3803518
+
 %             w = -1 / (delta / td.timeUnitsPerSecond) ^ p.Results.order;
             if iscell(name)
                 nameStr = 'channels';
@@ -2969,22 +2779,14 @@
                 if isempty(data{iT})
                     continue;
                 end
-<<<<<<< HEAD
-                
-=======
-
->>>>>>> a3803518
+
                 if any(sum(~isnan(data{iT}), 1) < smoothing)
                     % too few samples
                     diffData{iT} = nan(size(data{iT}));
                 else
                     diffData{iT} = TrialDataUtilities.Data.savitzkyGolayFilt( ...
                         data{iT}, 'polynomialOrder', p.Results.polynomialOrder, 'differentiationOrder', p.Results.differentiationOrder, ...
-<<<<<<< HEAD
-                        'frameSize', smoothing, 'samplingIntervalMs', delta / td.timeUnitsPerMs); 
-=======
                         'frameSize', smoothing, 'samplingIntervalMs', delta / td.timeUnitsPerMs);
->>>>>>> a3803518
                 end
             end
             prog.finish();
@@ -3000,11 +2802,7 @@
             [diffData, time, diffUnits] = td.reset().differentiateAnalogChannel(name, varargin{:});
             td = td.addAnalog(diffName, diffData, time, 'units', diffUnits, 'isAligned', false);
         end
-<<<<<<< HEAD
-        
-=======
-
->>>>>>> a3803518
+
         function td = addAnalogChannelModifiedFromExisting(td, oldName, newName, data)
             % if we do a reset here we'll mess up the valid array the user
             % was expecting
@@ -3013,55 +2811,31 @@
             td = td.copyChannel(oldName, newName);
             td = td.setAnalog(newName, data, 'updateValidOnly', true, 'clearForInvalid', true);
         end
-<<<<<<< HEAD
-        
+
         function td = addScaledAnalogChannel(td, name, scaledName, multiplyBy, scaledUnits)
             td.warnIfNoArgOut(nargout);
-            
-=======
-
-        function td = addScaledAnalogChannel(td, name, scaledName, multiplyBy, scaledUnits)
-            td.warnIfNoArgOut(nargout);
-
->>>>>>> a3803518
+
             [data, time] = td.getAnalogRaw(name);
             data = cellfun(@(d) d*multiplyBy, data, 'UniformOutput', false);
             td = td.addAnalog(scaledName, data, time, 'units', scaledUnits, 'isAligned', false);
         end
-<<<<<<< HEAD
-        
+
         function td = addResampledAnalogChannel(td, name, newName, timeDelta, varargin)
             td.warnIfNoArgOut(nargout);
-            
+
             [data, time] = td.reset().getAnalog(name, 'timeDelta', timeDelta, varargin{:});
-            
+
             td = td.copyChannel(name, newName);
             td = td.setAnalog(newName, data, time, 'isAligned', false, 'updateValidOnly', true, 'clearForInvalid', true);
         end
-        
-=======
-
-        function td = addResampledAnalogChannel(td, name, newName, timeDelta, varargin)
-            td.warnIfNoArgOut(nargout);
-
-            [data, time] = td.reset().getAnalog(name, 'timeDelta', timeDelta, varargin{:});
-
-            td = td.copyChannel(name, newName);
-            td = td.setAnalog(newName, data, time, 'isAligned', false, 'updateValidOnly', true, 'clearForInvalid', true);
-        end
-
->>>>>>> a3803518
+
         function [data, time] = getAnalogFiltered(td, name, B, A, varargin)
             p = inputParser;
             p.addParameter('filtfilt', false, @islogical);
             p.addParameter('subtractFirstSample', false, @islogical);
             p.KeepUnmatched = true;
             p.parse(varargin{:});
-<<<<<<< HEAD
-            
-=======
-
->>>>>>> a3803518
+
             if td.hasAnalogChannel(name)
                 [data, time] = td.getAnalog(name, p.Unmatched);
             elseif td.hasAnalogChannelGroup(name)
@@ -3325,37 +3099,23 @@
 
             p.addParameter('slice', {}, @(x) true); % subscript args to slice the data from each sample
             p.addParameter('averageOverSlice', false, @islogical); % average within each slice
-<<<<<<< HEAD
-            
-=======
-
->>>>>>> a3803518
+
             p.addParameter('linearCombinationWeights', [], @(x) true); % alternatively, take a weighted combination over samples in the slice, size should be [size of analog channel, number of weighted combinations]
 
 			% these apply to the weighted combination
 			p.addParameter('replaceNaNWithZero', false, @islogical); % ignore NaNs by replacing them with zero
             p.addParameter('keepNaNIfAllNaNs', false, @islogical); % when replaceNaNWithZero is true, keep the result as NaN if every entry being combined is NaN
             p.addParameter('normalizeCoefficientsByNumNonNaN', false, @islogical); % on a per-value basis, normalize the conditions by the number of conditions present at that time on the axis this enables nanmean like computations
-<<<<<<< HEAD
-            
-            p.parse(varargin{:});
-           
-=======
-
-            p.parse(varargin{:});
-
->>>>>>> a3803518
+
+            p.parse(varargin{:});
+
             [data, time] = getAnalogChannelGroup@TrialData(td, groupName, ...
                 'slice', p.Results.slice, 'averageOverSlice', p.Results.averageOverSlice, ...
                 'linearCombinationWeights', p.Results.linearCombinationWeights, ...
                 'replaceNaNWithZero', p.Results.replaceNaNWithZero, ...
                 'keepNaNIfAllNaNs', p.Results.keepNaNIfAllNaNs, ...
                 'normalizeCoefficientsByNumNonNaN', p.Results.normalizeCoefficientsByNumNonNaN);
-<<<<<<< HEAD
-            
-=======
-
->>>>>>> a3803518
+
             includePadding = p.Results.includePadding;
 
             % resample if requested, don't use this when embedding in a
@@ -3469,26 +3229,15 @@
             ssqByTrial = TensorUtils.inflateMaskedTensor(ssqByTrial, 1, td.valid, NaN);
             countByTrial = TensorUtils.inflateMaskedTensor(countByTrial, 1, td.valid, NaN);
         end
-<<<<<<< HEAD
-          
-=======
-
->>>>>>> a3803518
+
         function meanVal = getAnalogChannelGroupGlobalMeanOverTime(td, name, varargin)
             data = td.getAnalogChannelGroup(name, varargin{:});
             sums = cellfun(@(x) nansum(x, 1), data, 'UniformOutput', false);
             totals = cellfun(@(x) sum(~isnan(x), 1), data, 'UniformOutput', false);
-<<<<<<< HEAD
-            
+
             meanVal = sum(cat(1, sums{:}), 1) ./ sum(cat(1, totals{:}), 1);
         end
-        
-=======
-
-            meanVal = sum(cat(1, sums{:}), 1) ./ sum(cat(1, totals{:}), 1);
-        end
-
->>>>>>> a3803518
+
         function rms = getAnalogChannelGroupRMS(td, name, varargin)
             [~, ssqByTrial, countByTrial] = td.getAnalogChannelGroupRMSEachTrial(name, varargin{:});
             rms = sqrt(nansum(ssqByTrial, 1) ./ nansum(countByTrial, 1))';
@@ -3610,20 +3359,12 @@
                 end
             end
         end
-<<<<<<< HEAD
-        
-=======
-
->>>>>>> a3803518
+
         function [dataUnif, timeUnif, delta] = getAnalogMultiCommonTimeUniformlySampled(td, name, varargin)
             [dataUnif, timeUnif] = td.getAnalogMultiCommonTime(name, varargin{:}, 'ensureUniformSampling', true);
             delta = TrialData.computeDeltaFromTimes(timeUnif);
         end
-<<<<<<< HEAD
-        
-=======
-
->>>>>>> a3803518
+
         function [dataByCondition, timeByCondition] = getAnalogMultiCommonTimeGrouped(td, names, varargin)
             [data, time] = td.getAnalogMultiCommonTime(names, varargin{:});
             [dataByCondition, timeByCondition] = td.groupElements(data, time);
@@ -3769,25 +3510,16 @@
 
         function [means, tvec] = getAnalogChannelGroupMeanOverTimeEachTrial(td, name, varargin)
             [data, tvec] = td.getAnalogChannelGroup(name, varargin{:});
-<<<<<<< HEAD
-            means = TensorUtils.inflateMaskedTensor(cellfun(@(x) nanmean(x, 1), data(td.valid), 'UniformOutput', false), 1, td.valid);
-=======
             meansValid = cellfun(@(x) nanmean(x, 1), data(td.valid), 'UniformOutput', false);
             means = TensorUtils.inflateMaskedTensor(cat(1, meansValid{:}), 1, td.valid, NaN);
->>>>>>> a3803518
         end
 
         function [meansCell, tvec] = getAnalogChannelGroupMeanOverTimeEachTrialGrouped(td, name, varargin)
             [means, tvec] = td.getAnalogChannelGroupMeanOverTimeEachTrial(name, varargin{:});
             meansCell = td.groupElements(means);
         end
-<<<<<<< HEAD
-        
-        function [meanMat, semMat, tvec, stdMat, nTrialsMat] = getAnalogChannelGroupMeanOverTimeEachTrialGroupMeans(td, name, varargin) 
-=======
 
         function [meanMat, semMat, tvec, stdMat, nTrialsMat] = getAnalogChannelGroupMeanOverTimeEachTrialGroupMeans(td, name, varargin)
->>>>>>> a3803518
             % *Mat will be nConditions x T x ... matrices
             import TrialDataUtilities.Data.nanMeanSemMinCount;
             p = inputParser();
@@ -3796,23 +3528,13 @@
             p.KeepUnmatched = true;
             p.parse(varargin{:});
             minTrials = p.Results.minTrials;
-<<<<<<< HEAD
-            
+
             [meansGrouped, tvec] = td.getAnalogChannelGroupMeanOverTimeEachTrialGrouped(name, p.Unmatched);
-           
+
             ne = find(~cellfun(@isempty, meansGrouped), 1);
             sampleSize = size(meansGrouped{ne});
             sampleSize = sampleSize(3:end);
-            
-=======
-
-            [meansGrouped, tvec] = td.getAnalogChannelGroupMeanOverTimeEachTrialGrouped(name, p.Unmatched);
-
-            ne = find(~cellfun(@isempty, meansGrouped), 1);
-            sampleSize = size(meansGrouped{ne});
-            sampleSize = sampleSize(3:end);
-
->>>>>>> a3803518
+
             [meanMat, semMat, nTrialsMat, stdMat] = deal(nan([td.nConditions, numel(tvec), sampleSize]));
             for iC = 1:td.nConditions
                 if ~isempty(meansGrouped{iC})
@@ -3822,11 +3544,7 @@
                 end
             end
         end
-<<<<<<< HEAD
-        
-=======
-
->>>>>>> a3803518
+
         function td = setAnalogChannelGroupWithinAlignWindow(td, groupName, values, varargin)
             % replace the analog data within the current align window with
             % the data in values.
@@ -4042,11 +3760,7 @@
                 td = td.postDataChange({groupName});
             end
         end
-<<<<<<< HEAD
-        
-=======
-
->>>>>>> a3803518
+
         function td = addAnalogChannelGroupModifiedFromExisting(td, oldName, newName, data, varargin)
             % if we do a reset here we'll mess up the valid array the user
             % was expecting
@@ -4055,38 +3769,22 @@
             td = td.copyChannel(oldName, newName);
             td = td.setAnalogChannelGroup(newName, data, varargin{:});
         end
-<<<<<<< HEAD
-        
+
         function td = addDifferentiatedAnalogChannelGroup(td, groupName, diffName, varargin)
             % drops alignment and grouping before differentiating since
             % this is typically what the user wants
-            
-=======
-
-        function td = addDifferentiatedAnalogChannelGroup(td, groupName, diffName, varargin)
-            % drops alignment and grouping before differentiating since
-            % this is typically what the user wants
-
->>>>>>> a3803518
+
             p = inputParser();
             p.addParameter('channelNames', {}, @iscellstr);
             p.KeepUnmatched = true;
             p.parse(varargin{:});
-<<<<<<< HEAD
-            
-=======
-
->>>>>>> a3803518
+
             td.warnIfNoArgOut(nargout);
             [diffData, diffTime, diffUnits] = td.reset().differentiateAnalogChannel(groupName, p.Unmatched);
             td = td.addAnalogChannelGroupModifiedFromExisting(groupName, diffName, diffData, ...
                 'times', diffTime, 'units', diffUnits, 'isAligned', false, p.Results);
         end
-<<<<<<< HEAD
-        
-=======
-
->>>>>>> a3803518
+
         function td = addAnalogChannelGroupViaSelection(td, groupName, newName, varargin)
             p = inputParser();
             p.addParameter('chNames', {}, @iscellstr);
@@ -4096,11 +3794,7 @@
             p.addParameter('keepNaNIfAllNaNs', false, @islogical); % when replaceNaNWithZero is true, keep the result as NaN if every entry being combined is NaN
             p.addParameter('normalizeCoefficientsByNumNonNaN', false, @islogical); % on a per-value basis, normalize the conditions by the number of conditions present at that time on the axis this enables nanmean like computations
             p.addParameter('averageOverSlice', false, @islogical); % average within each slice
-<<<<<<< HEAD
-            
-=======
-
->>>>>>> a3803518
+
             p.parse(varargin{:});
             td.warnIfNoArgOut(nargout);
             data = td.getAnalogChannelGroup(groupName, 'slice', p.Results.slice, ...
@@ -4109,24 +3803,14 @@
                 'keepNaNIfAllNaNs', p.Results.keepNaNIfAllNaNs, ...
                 'normalizeCoefficientsByNumNonNaN', p.Results.normalizeCoefficientsByNumNonNaN, ...
                 'averageOverSlice', p.Results.averageOverSlice);
-<<<<<<< HEAD
-            
+
             td = td.addAnalogChannelGroupModifiedFromExisting(groupName, newName, data, 'channelNames', p.Results.chNames);
-            
-=======
-
-            td = td.addAnalogChannelGroupModifiedFromExisting(groupName, newName, data, 'channelNames', p.Results.chNames);
-
->>>>>>> a3803518
+
 %             if ~isempty(p.Results.chNames)
 %                 td = td.setAnalogChannelGroupSubChannelNames(newName, p.Results.chNames);
 %             end
         end
-<<<<<<< HEAD
-        
-=======
-
->>>>>>> a3803518
+
         function td = transformAnalogChannelGroupInPlace(td, groupName, transformFn, varargin)
             % dataMat = tranformFn(dataMat, tvec, trialInd)
             p = inputParser();
@@ -4219,20 +3903,12 @@
                 td = td.trimAnalogChannelTimeFieldAndReferencingChannelsRaw(timeFields{i}, startTimes, stopTimes);
             end
         end
-<<<<<<< HEAD
-        
-=======
-
->>>>>>> a3803518
+
         function td = resampleAnalogChannelGroup(td, groupName, varargin)
             td.warnIfNoArgOut(nargout);
             td = td.reset();
             [data, time] = td.getAnalogChannelGroup(groupName, varargin{:});
-<<<<<<< HEAD
-            
-=======
-
->>>>>>> a3803518
+
             td = td.setAnalogChannelGroup(groupName, data, time);
         end
     end
@@ -5041,11 +4717,7 @@
             spikeCell = td.getSpikeTimes(unitNames, 'includePadding', true, 'combine', p.Results.combine);
             [tMinByTrialExcludingPadding, tMaxByTrialExcludingPadding] = td.alignInfoActive.getStartStopRelativeToZeroByTrial();
             [tMinByTrialWithPadding, tMaxByTrialWithPadding] = td.alignInfoActive.getStartStopRelativeToZeroByTrialWithPadding();
-<<<<<<< HEAD
-            
-=======
-
->>>>>>> a3803518
+
             % provide an indication as to which trials have spikes
             hasSpikes = ~cellfun(@isempty, spikeCell);
 
@@ -5137,11 +4809,7 @@
             p.addParameter('minTrials', [], @(x) isempty(x) || isscalar(x)); % minimum trial count to average
             p.addParameter('minTrialFraction', [], @(x) isempty(x) || isscalar(x)); % minimum trial count to average
             p.addParameter('subtractConditionDescriptor', [], @(x) isempty(x) || isa(x, 'ConditionDescriptor'));
-<<<<<<< HEAD
-            
-=======
-
->>>>>>> a3803518
+
             p.addParameter('spikeFilter', [], @(x) isempty(x) || isa(x, 'SpikeFilter'));
             p.addParameter('removeZeroSpikeTrials', false, @islogical);
 
@@ -5197,27 +4865,6 @@
                         TrialDataUtilities.Data.nanMeanSemMinCount(rateCell{iC}, 1, minTrials, minTrialFraction);
                 end
             end
-<<<<<<< HEAD
-            
-            % subtract these conditions piecemeal from this one
-            if ~isempty(p.Results.subtractConditionDescriptor)
-                cdSub = td.expandConditionDescriptorForSubtraction(p.Results.subtractConditionDescriptor);
-                
-                % get the group means for this condition descriptor
-                [sub_psthMat, sub_tvec, sub_semMat, sub_stdMat, ~] = ...
-                    td.setConditionDescriptor(cdSub).getSpikeRateFilteredGroupMeans(unitNames, ...
-                    rmfield(p.Results, 'subtractConditionDescriptor'), p.Unmatched);
-                
-                % equalize the time vectors
-                [out, tvec] = TrialDataUtilities.Data.equalizeTimeVectorsForTimeseries({...
-                    psthMat, semMat, stdMat, sub_psthMat, sub_semMat, sub_stdMat}, ...
-                    {tvec, tvec, tvec, sub_tvec, sub_tvec, sub_tvec}, 2);
-                
-                % do the subtraction
-                psthMat = out{1} - out{4};
-                
-                % sd = sqrt(sd1^2 + sd2^2) 
-=======
 
             % subtract these conditions piecemeal from this one
             if ~isempty(p.Results.subtractConditionDescriptor)
@@ -5269,7 +4916,6 @@
                 psthMat = out{1} - out{4};
 
                 % sd = sqrt(sd1^2 + sd2^2)
->>>>>>> a3803518
                 % sem = sqrt(sem1^2 + sem2^2)
                 semMat = sqrt(out{2}.^2 + out{5}.^2);
                 stdMat = sqrt(out{3}.^2 + out{6}.^2);
@@ -6130,15 +5776,9 @@
             p.addParameter('errorType', '', @(s) ismember(s, {'sem', 'std', ''}));
             p.addParameter('showSem', true, @islogical); % equivalent to 'errorType', 'sem'
             p.addParameter('showRandomizedQuantiles', [], @(x) isempty(x) || isvector(x));
-<<<<<<< HEAD
-            
+
             p.addParameter('subtractConditionDescriptor', [], @(x) isempty(x) || isa(x, 'ConditionDescriptor'));
-            
-=======
-
-            p.addParameter('subtractConditionDescriptor', [], @(x) isempty(x) || isa(x, 'ConditionDescriptor'));
-
->>>>>>> a3803518
+
             p.addParameter('removeZeroSpikeTrials', false, @islogical);
             %p.addParameter('axisMarginLeft', 2.5, @isscalar);
             p.addParameter('axh', gca, @ishandle);
@@ -6162,11 +5802,7 @@
                     'combine', true, ...
                     'removeZeroSpikeTrials', p.Results.removeZeroSpikeTrials, ...
                     'subtractConditionDescriptor', p.Results.subtractConditionDescriptor);
-<<<<<<< HEAD
-            
-=======
-
->>>>>>> a3803518
+
                 if numel(tvecCell{iAlign}) > 1
                     [tvecTemp, meanMat{iAlign}, semMat{iAlign}, stdMat{iAlign}, timeMask{iAlign}] = ...
                         TrialDataUtilities.Data.sliceValidNonNaNTimeRegion(tvecCell{iAlign}', meanMat{iAlign}, ...
@@ -6216,13 +5852,8 @@
             retInfo = td.plotProvidedAnalogDataGroupMeans(1, 'time', tvecCell, ...
                 'data', meanMat, 'dataError', errorMat, 'quantileData', quantileData, 'axh', axh, ...
                 'axisInfoX', 'time', 'axisInfoY', struct('name', 'Firing Rate', 'units', 'spikes/sec'), ...
-<<<<<<< HEAD
-                'quick', p.Results.quick, 'binAlignmentMode', sf.binAlignmentMode, 'binWidth', sf.timeDelta, p.Unmatched);
-            
-=======
                 'quick', p.Results.quick, 'binAlignmentMode', sf.binAlignmentMode, 'binWidth', sf.timeDelta, 'retInfo', retInfo, p.Unmatched);
 
->>>>>>> a3803518
             if isnumeric(unitNames)
                 unitNames = td.lookupSpikeChannelByIndex(unitNames);
             end
@@ -6813,20 +6444,12 @@
             p.addParameter('markShowInLegend', false, @islogical);
             p.addParameter('markAlpha', 1, @isscalar);
             p.addParameter('markSize', 8, @isscalar);
-<<<<<<< HEAD
-            p.addParameter('markOutline', true, @islogical);
-            p.addParameter('markOutlineAlpha', 1, @isscalar);
-            
-            
-            p.addParameter('intervalShowOnData', true, @islogical);
-=======
             %%
             p.addParameter('markOutline', true, @islogical);
             p.addParameter('markOutlineAlpha', 1, @isscalar);
 
 
             p.addParameter('intervalShowOnData', false, @islogical);
->>>>>>> a3803518
             p.addParameter('intervalShowOnAxis', true, @islogical);
             p.addParameter('intervalAlpha', 1, @isscalar);
 
@@ -7315,14 +6938,8 @@
             p.KeepUnmatched = true;
             p.parse(varargin{:});
             
-            stemName = parseIndexedAnalogChannelName(td, name);
-            
             % grab raw data (for marking) and grouped data (for plotting)
-<<<<<<< HEAD
-            if td.hasAnalogChannel(stemName) || td.hasAnalogChannelGroup(stemName)
-=======
             if td.hasAnalogChannel(name) || td.hasAnalogChannelGroup(name)
->>>>>>> a3803518
                 [dataByGroup, timeByGroup] = td.getAnalogGroupedEachAlign(name, p.Results);
                 cd = td.getChannelDescriptor(name); % in case analogGroup(5)
 
@@ -7436,13 +7053,8 @@
             p.addParameter('subtractTrialBaselineAt', '', @ischar);
             p.addParameter('subtractConditionBaselineAt', '', @ischar);
             p.addParameter('subtractConditionDescriptor', [], @(x) isempty(x) || isa(x, 'ConditionDescriptor'));
-<<<<<<< HEAD
-            
-            p.addParameter('label', '', @ischar); 
-=======
 
             p.addParameter('label', '', @ischar);
->>>>>>> a3803518
             p.KeepUnmatched = true;
             p.parse(varargin{:});
 
