--- conflicted
+++ resolved
@@ -414,7 +414,7 @@
             cNames(valid) = td.conditionNames(cIdx(valid));
             
             if p.Results.multiline
-                sep = char(10); % newline
+                sep = newline; % newline
             else
                 sep = ' ';
             end
@@ -1637,7 +1637,7 @@
 
         function tf = alignIncludesFullTrial(td)
             tf = td.alignInfoActive.isFullTrial;
-        end f
+        end
         
         function offsets = getTimeOffsetsFromZeroEachTrialEachAlign(td)
             offsets = nan(td.nTrials, td.nAlign);
@@ -2503,19 +2503,12 @@
             p.addParameter('binAlignmentMode', BinAlignmentMode.Centered, @(x) isa(x, 'BinAlignmentMode'));
             p.addParameter('resampleMethod', 'filter', @ischar); % valid modes are filter, average, repeat , interp   
             p.addParameter('interpolateMethod', 'linear', @ischar);   
-            
-<<<<<<< HEAD
+
             p.addParameter('slice', [], @(x) true); % subscript args to slice the data from each sample
             p.addParameter('averageOverSlice', false, @islogical); % average within each slice
             p.parse(varargin{:});
            
             [data, time] = getAnalogChannelGroup@TrialData(td, groupName, 'slice', p.Results.slice, 'averageOverSlice', p.Results.averageOverSlice);
-=======
-            p.addParameter('slice', [], @(x) true);
-            p.parse(varargin{:});
-           
-            [data, time] = getAnalogChannelGroup@TrialData(td, groupName, 'slice', p.Results.slice);
->>>>>>> 38cefb99
             
             includePadding = p.Results.includePadding;
             
@@ -3825,7 +3818,7 @@
             p.KeepUnmatched = true;
             p.parse(varargin{:});
             
-            if p.Results.combine || ischar(unitName);
+            if p.Results.combine || ischar(unitName)
                 nUnits = 1;
             else
                 nUnits = numel(unitName);
@@ -4494,7 +4487,7 @@
             matches = cellvec(numel(units));
             for iU = 1:numel(units)
                 if ischar(units{iU})
-                    units{iU} = {units{iU}};
+                    units{iU} = units(iU);
                 end
                 matchInner = cellvec(numel(units{iU}));
                 for iJ = 1:numel(units{iU})
@@ -4520,7 +4513,7 @@
             matches = cellvec(numel(units));
             for iU = 1:numel(units)
                 if ischar(units{iU})
-                    units{iU} = {units{iU}};
+                    units{iU} = units(iU);
                 end
                 matchInner = cellvec(numel(units{iU}));
                 for iJ = 1:numel(units{iU})
@@ -6134,7 +6127,7 @@
             alignIdx = p.Results.alignIdx;
             nAlignUsed = numel(alignIdx);
             
-            timesByAlign = cell(nAlignUsed, nUnits);
+            %timesByAlign = cell(nAlignUsed, nUnits);
             if p.Results.drawSpikeWaveforms
                 wavesByAlign = cell(nAlignUsed, nUnits);
             end
@@ -6142,6 +6135,7 @@
             % compute x-axis offsets for each align
             timePointsCell = cell(nAlignUsed, 1);
             
+            [start, stop] = nanvec(nAlignUsed);
             for iAlign = 1:nAlignUsed
                 idxAlign = alignIdx(iAlign);
                 % figure out time validity window for this alignment
@@ -6154,9 +6148,9 @@
             % get grouped spike times by alignment
             timesByAlign = td.useAlign(idxAlign).getSpikeTimesEachAlign(unitNames);
 
-            if p.Results.drawSpikeWaveforms
-                [waves, wavesTvec] = td.useAlign(idxAlign).getSpikeWaveformsEachAlign(unitName);
-            end
+%             if p.Results.drawSpikeWaveforms
+%                 [waves, wavesTvec] = td.useAlign(idxAlign).getSpikeWaveformsEachAlign(unitName);
+%             end
             tOffsetByAlign = zerosvec(nAlignUsed);
 %             tOffsetByAlign = td.getAlignPlottingTimeOffsets(timePointsCell);
 
@@ -6192,7 +6186,7 @@
                         'xOffset', tOffsetByAlign(iAlign), ...
                         'color', color, ...
                         'waveCell', wavesThis, 'waveformTimeRelative', wavesTvec, ...
-                        'normalizeWaveforms', false, ... % already normalized to [0 1]
+                        'normalizeWaveforms', false, ... % alrerady normalized to [0 1]
                         'waveScaleHeight', p.Results.spikeWaveformScaleHeight, 'waveScaleTime', p.Results.spikeWaveformScaleTime);
                 else
                     % draw vertical ticks
