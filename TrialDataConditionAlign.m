--- conflicted
+++ resolved
@@ -1330,15 +1330,9 @@
                     'tMin', min(tvecCell{iAlign}), 'tMax', max(tvecCell{iAlign}));
                 
                 % setup x axis 
-                if false
                 td.alignSummarySet{iAlign}.setupTimeAutoAxis('tOffsetZero', tOffsets(iAlign), ...
-<<<<<<< HEAD
-                    'tMin', min(tvecCell{iAlign}), 'tMax', max(tvecCell{iAlign}));
-                end
-=======
                     'tMin', min(tvecCell{iAlign}), 'tMax', max(tvecCell{iAlign}), ...
                     'style', p.Results.timeAxisStyle);
->>>>>>> 52b689c6
             end
 
             % setup y axis
