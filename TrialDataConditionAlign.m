--- conflicted
+++ resolved
@@ -305,11 +305,7 @@
     methods
         % given a cellvec or nmeric vector, group its elements
         function varargout = groupElements(td, varargin)
-<<<<<<< HEAD
-            varargout = cell(size(varargin));
-=======
             varargout = cell(nargout, 1);
->>>>>>> 39d9972c
             for i = 1:numel(varargin)
                 data = varargin{i};
                 assert(size(data,1) == td.nTrials, ...
@@ -409,11 +405,7 @@
         % return aligned analog channel
         function [data, time] = getAnalog(td, name)
             [data, time] = getAnalog@TrialData(td, name);
-<<<<<<< HEAD
-            [data, time] = td.alignInfo.getAlignedTimeseries(data, time);
-=======
             [data, time] = td.alignInfo.getAlignedTimeseries(data, time, false);
->>>>>>> 39d9972c
         end
         
         % return aligned event times
@@ -503,7 +495,6 @@
                 timeCell = timeByGroup{iCond};
                 for iTrial = 1:numel(dataCell)
                     if ~isempty(timeCell{iTrial}) && ~isempty(dataCell{iTrial})
-<<<<<<< HEAD
                         if p.Results.patchline
                            patchline(double(timeCell{iTrial}), dataCell{iTrial}, ...
                                'Color', app(iCond).color, ...
@@ -512,11 +503,6 @@
                             plot(axh, double(timeCell{iTrial}), dataCell{iTrial}, '-', 'Color', app(iCond).color, ...
                                 'LineWidth', app(iCond).lineWidth, p.Results.plotOptions{:});
                         end
-=======
-                        plot(axh, double(timeCell{iTrial}), dataCell{iTrial}, '-', ...
-                            'Color', app(iCond).color, ...
-                            'LineWidth', app(iCond).lineWidth, p.Results.plotOptions{:});
->>>>>>> 39d9972c
                     end
                     if iTrial == 1, hold(axh, 'on'); end
                 end
