classdef EventAccumulator
    properties
        bins % left edge
        counts
        delta = 1;
    end
    
    properties(Dependent)
        % Statistics are computed assuming each value takes the left edge
        % of its bin
        has_samples
        total_count
        min
        max
        mean
        median
        std
        var
        values
    end
    
    methods
        function ea = EventAccumulator(data, delta)
            % data is a column vector or a matrix. Each column of data will
            % generate its own EventAccumulator
            if nargin < 1
                return;
            end
            if nargin < 2
                delta = 1;
            end
            
            ea.delta = delta;
            
            if isequal(data, [])
                return;
            end
            
%             if isempty(data)
%                 error('No data provided to EventAccumulator constructor');
%             end
            C = size(data, 2);
            ea(C, 1) = EventAccumulator();
            
            binlo = floor(min(data(:) / delta)) * delta;
            binhi = floor(max(data(:) / delta)) * delta;
            bins = (binlo:delta:binhi)';
            edges = (binlo:delta:binhi+delta)';
            
            for c = 1:C
                ea(c).delta = delta;
                ea(c).bins = bins;
                counts = histc(data(:, c), edges)';
                if size(counts, 2) > size(counts, 1)
                    counts = counts'; % needs to be column vector
                end
                if numel(counts) > 1
                    counts(end-1) = counts(end-1) + counts(end); % include the right edge in the last bin
                    ea(c).counts = counts(1:end-1);
                end
            end
        end
        
        function tf = get.has_samples(ea)
            tf = ~isempty(ea.counts) && sum(ea.counts) > 0;
        end
        
        function v = get.total_count(ea)
            v = sum(ea.counts);
        end
        
        function v = get.min(ea)
            if ~ea.has_samples
                v = NaN;
            else
                v = ea.bins(find(ea.counts > 0, 1, 'first'));
            end
        end
        
        function v = get.max(ea)
            if ~ea.has_samples
                v = NaN;
            else
                v = ea.bins(find(ea.counts > 0, 1, 'last'));
            end
        end
        
        function v = get.mean(ea)
            if ~ea.has_samples
                v = NaN;
            else
                v = sum(ea.counts .* ea.bins) / sum(ea.counts);
            end
        end
        
        function v = get.median(ea)
            if ~ea.has_samples
                v = NaN;
            else
                cs = cumsum(ea.counts);
                v = ea.bins(find(cs >= 0.5*cs(end), 1, 'first'));
            end
        end   
        
        function v = get.std(ea)
            if ~ea.has_samples
                v = NaN;
            else
                mu = ea.mean;
                v = sqrt(sum(ea.counts .* (ea.bins - mu).^2) / (ea.total_count - 1));
            end
        end
        
        function v = get.var(ea)
            if ~ea.has_samples
                v = NaN;
            else
                mu = ea.mean;
                v = sum(ea.counts .* (ea.bins - mu).^2);
            end
        end
                
        function out = kde(ea, varargin)
            out = EventAccumulator.build_kde(ea.bins, ea.counts, varargin{:});
        end
        
        function values = get.values(ea)
            values = cell2mat(arrayfun(@(b, c) repmat(b, c, 1), ea.bins, ea.counts, 'UniformOutput', false));
        end
        
        function h = plotDistribution(ea, varargin)
            if ea.has_samples
                h = histogram(ea.values, ea.bins, varargin{:});
            end
        end
        
        function h = plotKDE(ea, bw, varargin)
            if nargin < 2
                bw = [];
            end
           
            density = ea.kde(bw);
            h = plot(ea.bins, density * ea.total_count, varargin{:});
        end
        
        function plotDistributionWithKDE(ea, bw)
            if nargin < 2
                bw = [];
            end
            
            tf = ishold();
            ea.plotDistribution('FaceColor', [0 0.4470 0.7410]);
            hold on;
            ea.plotKDE(bw, 'Color', 'k', 'LineWidth', 2);
            if ~tf, hold off; end
        end
            
    end 
    
    methods(Static)
        function ea = constructForEachColumn(data, delta, aggregateOverColumnsAlso)
            % like the constructor, except supports empty data matrix (in
            % which case this returns [])
            
            % data is a column vector or a matrix.
            %
            % When aggregateOverColumnsAlso == true, each column of data will
            % generate its own EventAccumulator, so this will return a
            % column vector of EventAccumulator objects, one for each
            % column in data
            %
            % When aggregateOverColumnsAlso == false, only a scalar
            % EventAccumulator will be returned that flattens data(:).
            
            if nargin < 1
                return;
            end
            if nargin < 2
                delta = 1;
            end
            if nargin < 3
                aggregateOverColumnsAlso = false;
            end
            
            if isempty(data) && size(data, 2) == 0
                ea = [];
            elseif aggregateOverColumnsAlso
                ea = EventAccumulator(data(:), delta);
            else
                ea = EventAccumulator(data, delta);
            end
        end
<<<<<<< HEAD
        
%         function ea = constructMatrixFromEventDataCell(dataCell, delta)
%             % dataCell is a cell vector of 
%             
%         end
            
=======
          
>>>>>>> a3803518
        function out = build_kde(bins, counts, bw)
            if numel(bins) < 2
                out = counts;
                return;
            end
            
            if nargin < 3
                bw = [];
            end
            
            data = cell2mat(arrayfun(@(b, c) repmat(b, c, 1), bins, counts, 'UniformOutput', false));
            minmax = [min(data) max(data)];
            binMask = bins >= minmax(1) & bins <= minmax(2);
            if nnz(binMask) == 1
                out = counts;
            else
                if ~isempty(bw)
                    args = {'Bandwidth', bw};
                else
                    args = {};
                end
                out = ksdensity(data, bins, args{:});
            end
        end
        
        function out = aggregate(varargin)
            % varargin is the cell over which to aggregate. Each can be a
            % matrix of EventAccumulators and the aggregation will happen
            % among elements at the same location in each matrix, so that the result
            % will be a matrix of the same size. 
            % If the sizes of these matrices don't match,
            % the result will be the largest size along each dimension
            
            emptyMask = cellfun(@isempty, varargin);
            args = varargin(~emptyMask);
            nA = numel(args);
            delta = cellfun(@(ag) ag(1).delta, args);
            assert(all(delta == delta(1)), 'Deltas must match');
            
            rows = cellfun(@(ag) size(ag, 1), args);
            cols = cellfun(@(ag) size(ag, 2), args);
            sz(1) = max(rows);
            sz(2) = max(cols);
            out(sz(1), sz(2)) = EventAccumulator();
            
            for i = 1:sz(1)
                for j = 1:sz(2)
                    % only look at args that are at least matrices with
                    % size i x j
                    argMask = rows >= i & cols >= j;
                    binlo = cellfun(@(ag) ag(i,j).bins(1), args(argMask), 'ErrorHandler', @(varargin) NaN);
                    binhi = cellfun(@(ag) ag(i,j).bins(end), args(argMask), 'ErrorHandler', @(varargin) NaN);
                    bins = (min(binlo):delta:max(binhi))';

                    counts = zeros(size(bins));
                    for iA = 1:nA
                        if argMask(iA) && ~isempty(args{iA}(i,j).counts)
                            mask = bins >= args{iA}(i,j).bins(1) & bins <= args{iA}(i,j).bins(end);
                            counts(mask) = counts(mask) + args{iA}(i,j).counts;
                        end
                    end
    	
                    out(i,j) = EventAccumulator();
                    out(i,j).bins = bins;
                    out(i,j).counts = counts;
                    out(i,j).delta = delta(1);
                end
            end
        end
        
        function v = min_array(eav)
            v = arrayfun(@(ea) ea.min, eav);
        end
        
        function v = max_array(eav)
            v = arrayfun(@(ea) ea.max, eav);
        end
        
        function v = mean_array(eav)
            v = arrayfun(@(ea) ea.mean, eav);
        end
        
        function v = median_array(eav)
            v = arrayfun(@(ea) ea.median, eav);
        end
    end
            
end
    
        <|MERGE_RESOLUTION|>--- conflicted
+++ resolved
@@ -4,7 +4,7 @@
         counts
         delta = 1;
     end
-    
+
     properties(Dependent)
         % Statistics are computed assuming each value takes the left edge
         % of its bin
@@ -18,7 +18,7 @@
         var
         values
     end
-    
+
     methods
         function ea = EventAccumulator(data, delta)
             % data is a column vector or a matrix. Each column of data will
@@ -29,24 +29,24 @@
             if nargin < 2
                 delta = 1;
             end
-            
+
             ea.delta = delta;
-            
+
             if isequal(data, [])
                 return;
             end
-            
+
 %             if isempty(data)
 %                 error('No data provided to EventAccumulator constructor');
 %             end
             C = size(data, 2);
             ea(C, 1) = EventAccumulator();
-            
+
             binlo = floor(min(data(:) / delta)) * delta;
             binhi = floor(max(data(:) / delta)) * delta;
             bins = (binlo:delta:binhi)';
             edges = (binlo:delta:binhi+delta)';
-            
+
             for c = 1:C
                 ea(c).delta = delta;
                 ea(c).bins = bins;
@@ -60,15 +60,15 @@
                 end
             end
         end
-        
+
         function tf = get.has_samples(ea)
             tf = ~isempty(ea.counts) && sum(ea.counts) > 0;
         end
-        
+
         function v = get.total_count(ea)
             v = sum(ea.counts);
         end
-        
+
         function v = get.min(ea)
             if ~ea.has_samples
                 v = NaN;
@@ -76,7 +76,7 @@
                 v = ea.bins(find(ea.counts > 0, 1, 'first'));
             end
         end
-        
+
         function v = get.max(ea)
             if ~ea.has_samples
                 v = NaN;
@@ -84,7 +84,7 @@
                 v = ea.bins(find(ea.counts > 0, 1, 'last'));
             end
         end
-        
+
         function v = get.mean(ea)
             if ~ea.has_samples
                 v = NaN;
@@ -92,7 +92,7 @@
                 v = sum(ea.counts .* ea.bins) / sum(ea.counts);
             end
         end
-        
+
         function v = get.median(ea)
             if ~ea.has_samples
                 v = NaN;
@@ -100,8 +100,8 @@
                 cs = cumsum(ea.counts);
                 v = ea.bins(find(cs >= 0.5*cs(end), 1, 'first'));
             end
-        end   
-        
+        end
+
         function v = get.std(ea)
             if ~ea.has_samples
                 v = NaN;
@@ -110,7 +110,7 @@
                 v = sqrt(sum(ea.counts .* (ea.bins - mu).^2) / (ea.total_count - 1));
             end
         end
-        
+
         function v = get.var(ea)
             if ~ea.has_samples
                 v = NaN;
@@ -119,49 +119,49 @@
                 v = sum(ea.counts .* (ea.bins - mu).^2);
             end
         end
-                
+
         function out = kde(ea, varargin)
             out = EventAccumulator.build_kde(ea.bins, ea.counts, varargin{:});
         end
-        
+
         function values = get.values(ea)
             values = cell2mat(arrayfun(@(b, c) repmat(b, c, 1), ea.bins, ea.counts, 'UniformOutput', false));
         end
-        
+
         function h = plotDistribution(ea, varargin)
             if ea.has_samples
                 h = histogram(ea.values, ea.bins, varargin{:});
             end
         end
-        
+
         function h = plotKDE(ea, bw, varargin)
             if nargin < 2
                 bw = [];
             end
-           
+
             density = ea.kde(bw);
             h = plot(ea.bins, density * ea.total_count, varargin{:});
         end
-        
+
         function plotDistributionWithKDE(ea, bw)
             if nargin < 2
                 bw = [];
             end
-            
+
             tf = ishold();
             ea.plotDistribution('FaceColor', [0 0.4470 0.7410]);
             hold on;
             ea.plotKDE(bw, 'Color', 'k', 'LineWidth', 2);
             if ~tf, hold off; end
         end
-            
-    end 
-    
+
+    end
+
     methods(Static)
         function ea = constructForEachColumn(data, delta, aggregateOverColumnsAlso)
             % like the constructor, except supports empty data matrix (in
             % which case this returns [])
-            
+
             % data is a column vector or a matrix.
             %
             % When aggregateOverColumnsAlso == true, each column of data will
@@ -171,7 +171,7 @@
             %
             % When aggregateOverColumnsAlso == false, only a scalar
             % EventAccumulator will be returned that flattens data(:).
-            
+
             if nargin < 1
                 return;
             end
@@ -181,7 +181,7 @@
             if nargin < 3
                 aggregateOverColumnsAlso = false;
             end
-            
+
             if isempty(data) && size(data, 2) == 0
                 ea = [];
             elseif aggregateOverColumnsAlso
@@ -190,26 +190,17 @@
                 ea = EventAccumulator(data, delta);
             end
         end
-<<<<<<< HEAD
-        
-%         function ea = constructMatrixFromEventDataCell(dataCell, delta)
-%             % dataCell is a cell vector of 
-%             
-%         end
-            
-=======
-          
->>>>>>> a3803518
+
         function out = build_kde(bins, counts, bw)
             if numel(bins) < 2
                 out = counts;
                 return;
             end
-            
+
             if nargin < 3
                 bw = [];
             end
-            
+
             data = cell2mat(arrayfun(@(b, c) repmat(b, c, 1), bins, counts, 'UniformOutput', false));
             minmax = [min(data) max(data)];
             binMask = bins >= minmax(1) & bins <= minmax(2);
@@ -224,27 +215,27 @@
                 out = ksdensity(data, bins, args{:});
             end
         end
-        
+
         function out = aggregate(varargin)
             % varargin is the cell over which to aggregate. Each can be a
             % matrix of EventAccumulators and the aggregation will happen
             % among elements at the same location in each matrix, so that the result
-            % will be a matrix of the same size. 
+            % will be a matrix of the same size.
             % If the sizes of these matrices don't match,
             % the result will be the largest size along each dimension
-            
+
             emptyMask = cellfun(@isempty, varargin);
             args = varargin(~emptyMask);
             nA = numel(args);
             delta = cellfun(@(ag) ag(1).delta, args);
             assert(all(delta == delta(1)), 'Deltas must match');
-            
+
             rows = cellfun(@(ag) size(ag, 1), args);
             cols = cellfun(@(ag) size(ag, 2), args);
             sz(1) = max(rows);
             sz(2) = max(cols);
             out(sz(1), sz(2)) = EventAccumulator();
-            
+
             for i = 1:sz(1)
                 for j = 1:sz(2)
                     % only look at args that are at least matrices with
@@ -261,7 +252,7 @@
                             counts(mask) = counts(mask) + args{iA}(i,j).counts;
                         end
                     end
-    	
+
                     out(i,j) = EventAccumulator();
                     out(i,j).bins = bins;
                     out(i,j).counts = counts;
@@ -269,24 +260,22 @@
                 end
             end
         end
-        
+
         function v = min_array(eav)
             v = arrayfun(@(ea) ea.min, eav);
         end
-        
+
         function v = max_array(eav)
             v = arrayfun(@(ea) ea.max, eav);
         end
-        
+
         function v = mean_array(eav)
             v = arrayfun(@(ea) ea.mean, eav);
         end
-        
+
         function v = median_array(eav)
             v = arrayfun(@(ea) ea.median, eav);
         end
     end
-            
-end
-    
-        +
+end