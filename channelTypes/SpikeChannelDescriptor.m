--- conflicted
+++ resolved
@@ -18,7 +18,7 @@
 
         waveformsNumChannels = 1;
         waveformsInfo % used for spatial coordinates or offsets of the recorded waveforms
-        
+
         sortQualityEachTrialField = '';
 
         blankingRegionsField = ''; % refers to a field which conveys times where spikes from this channel are to be considered "unobserved"
@@ -27,11 +27,11 @@
         sortMethod = '';
 
         spikeThreshold = []; % set if known, otherwise this will be estimated from the waveforms
-        
+
         isColumnOfArray = false; % part of spike channel array descriptor
         primaryDataFieldColumnIndex = 1; % which column am I? Should be 1 if not part of array
     end
-    
+
 %     properties(SetAccess=protected)
 %         arrayManual = '';
 %         electrodeManual = [];
@@ -77,16 +77,16 @@
                 cd.originalDataClassByField{end+1} = 'double';
                 cd.unitsByField{end+1} = '';
             end
-            
+
             cd.catAlongFirstDimByField = false(cd.nFields, 1);
-            
+
             cd = initialize@ChannelDescriptor(cd);
         end
-        
+
         function impl = getImpl(cd)
             impl = SpikeChannelImpl(cd);
         end
-        
+
         % used by trial data when it needs to change field names
         function name = suggestFieldName(cd, fieldIdx)
             suggest = {cd.name};
@@ -330,7 +330,7 @@
             p.addParameter('isColumnOfArray', false, @islogical);
             p.addParameter('primaryDataFieldColumnIndex', 1, @isscalar);
             p.parse(varargin{:});
-            
+
             cd = SpikeChannelDescriptor(name);
             if ~isempty(p.Results.waveformsField)
                 cd = cd.addWaveformsField(p.Results.waveformsField, 'time', p.Results.waveformsTime, ...
@@ -341,18 +341,18 @@
                     'waveformsNumChannels', p.Results.waveformsNumChannels, ...
                     'waveformsInfo', p.Results.waveformsInfo);
             end
-            
+
             if ~isempty(p.Results.sortQualityEachTrialField)
                 cd = cd.addSortQualityEachTrialField(p.Results.sortQualityEachTrialField);
             end
             cd.sortQuality = p.Results.sortQuality;
-            
+
             if ~isempty(p.Results.blankingRegionsField)
                 cd = cd.addBlankingRegionsField(p.Results.blankingRegionsField);
             end
-            
+
             cd.spikeThreshold = p.Results.spikeThreshold;
-            
+
             cd.isColumnOfArray = p.Results.isColumnOfArray;
             cd.primaryDataFieldColumnIndex = p.Results.primaryDataFieldColumnIndex;
         end
@@ -371,22 +371,15 @@
         function fld = convertUnitNameToChannelName(unitStr)
             fld = ['unit', strrep(unitStr, '.', '_')];
         end
-<<<<<<< HEAD
-        
-        function cd = buildFromArrayElectrodeUnit(array, electrode, unit, varargin)
-            name = SpikeChannelDescriptor.generateNameFromArrayElectrodeUnit(array, electrode, unit, varargin{:});
-            cd = SpikeChannelDescriptor.buildFromUnitName(name);
-=======
 
         function cd = buildFromArrayElectrodeUnit(array, electrode, unit, varargin)
             p  = inputParser();
             p.addParameter('maxElectrode', [], @(x) isempty(x) || isscalar(x));
             p.KeepUnmatched = true;
             p.parse(varargin{:});
-            
+
             name = SpikeChannelDescriptor.generateNameFromArrayElectrodeUnit(array, electrode, unit, p.Results.maxElectrodes);
             cd = SpikeChannelDescriptor.buildFromUnitName(name, p.Unmatched);
->>>>>>> a3803518
         end
 
         function [array, electrode, unit] = parseArrayElectrodeUnit(unitName)
@@ -416,19 +409,19 @@
                 maxElectrode = max(99, electrode);
             end
             nZeros = floor(log10(double(maxElectrode))) + 1;
-            
+
             if isnan(electrode)
                 name = sprintf("%s%d", array, unit);
             else
                 name = sprintf("%s%0*d_%d", array, nZeros, electrode, unit);
             end
         end
-        
+
         function names = generateNameListFromArrayElectrodeUnit(arrays, electrodes, units, maxElectrode)
             if nargin < 4
                 maxElectrode = max(99, max(electrodes));
             end
-            
+
             arrays = string(arrays);
             N = max([numel(arrays) numel(electrodes) numel(units)]);
             if numel(arrays) == 1
@@ -440,23 +433,13 @@
             if isscalar(units)
                 units = repmat(units, N, 1);
             end
-               
+
             names = arrayfun(@(a,e,u) SpikeChannelDescriptor.generateNameFromArrayElectrodeUnit(a, e, u, maxElectrode), ...
                 makecol(arrays), makecol(electrodes), makecol(units));
         end
-        
-<<<<<<< HEAD
-        function name = generateNameFromArrayElectrodeUnit(array, electrode, unit, maxElectrode)
-            if nargin < 4
-                maxElectrode = 99;
-            end
-            nZeros = floor(log10(maxElectrode)) + 1;
-                
-            name = sprintf('%s%0*d_%d', array, nZeros, electrode, unit);
-=======
+
         function cls = getSubChannelClass()
             cls = '';
->>>>>>> a3803518
         end
     end
 
