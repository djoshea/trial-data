--- conflicted
+++ resolved
@@ -2,45 +2,45 @@
     properties
         scaleFromLims
         scaleToLims
-        
+
         subChannelNames string % nChannels x 1 cellstr of sub channel names
         subChannelUnits string % nChannels x 1 cellstr of sub channel units
-        
+
         sampleSize % size of a single sample
-        
+
         % if this channel just a virtually transformed version of a
         % different channel, what is the other channel's name?
         transformChannelNames string = [];
-        
+
         % function handle to apply to other channel's data
         % function should be prepared to take arbitrary arguments using
         % varargin
         % but the suggested signature is:
         % outData = fn(inData, requestedColIdx, varargin)
-        transformFn = []; 
-        
+        transformFn = [];
+
         % 'simple': out_one_trial = fn(in_one_trial), no slicing, one
         % transformChannel
         % 'manual': channel does all work and accepts all data at once
         transformFnMode = '';
-        
-         % if specified, this channel will be uniform (isUniform == true) and 
+
+         % if specified, this channel will be uniform (isUniform == true) and
         % must be constrained to have / will be trusted to have a fixed sampling rate
         % this requires some upfront processing to ensure the samples are even
         % bue saves time during access and resampling
         timeDelta = []
     end
-    
+
     properties(Dependent)
         timeField
         timeUnits
         hasScaling
-        
+
         nChannels
-        
+
         % is this channel just a transformed version of a different channel?
         isTransform
-        
+
         isUniform
     end
 
@@ -49,14 +49,14 @@
             tf = ~isempty(cd.scaleFromLims) && ~isempty(cd.scaleToLims) ...
                 && ~isequal(cd.scaleFromLims, cd.scaleToLims);
         end
-        
+
         function cd = withNoScaling(cd)
             cd.warnIfNoArgOut(nargout);
             cd.originalDataClassByField{1} = 'single';
             cd.scaleFromLims = [];
             cd.scaleToLims = [];
         end
-        
+
         function n = get.nChannels(cd)
             if isempty(cd.sampleSize)
                 n = NaN;
@@ -64,7 +64,7 @@
                 n = prod(cd.sampleSize);
             end
         end
-        
+
         function v = get.subChannelNames(cd)
             subChannelNames = cd.getSubChannelNames(cd.subChannelNames); %#ok<*PROP>
             if isempty(subChannelNames)
@@ -81,12 +81,12 @@
                 end
             end
         end
-        
+
         function names = getSubChannelNames(cd, namesStored) %#ok<INUSL>
             % allows sub classes to override
             names = namesStored;
         end
-        
+
         function v = get.subChannelUnits(cd)
             if isempty(cd.subChannelUnits)
                 if ~isnan(cd.nChannels)
@@ -102,41 +102,41 @@
                 end
             end
         end
-        
+
         function tf = get.isUniform(cd)
             tf = ~isempty(cd.timeDelta);
         end
     end
-    
+
     methods(Access=protected)
         function cd = AnalogChannelGroupDescriptor(name, timeField, sampleSize)
             cd = cd@ChannelDescriptor(name);
             if nargin < 2 || isempty(timeField)
                 timeField = sprintf('%s_time', cd.name);
             end
-            
+
             cd.dataFields = {name, timeField};
             cd.originalDataClassByField = {'double', 'double'};
             cd.elementTypeByField = [cd.NUMERIC, cd.VECTOR];
             cd.sampleSize = sampleSize;
         end
     end
-        
+
     methods
         function cd = initialize(cd)
             cd.warnIfNoArgOut(nargout);
-            
+
             if isempty(cd.dataFields)
                 cd.dataFields = {cd.primaryDataField, cd.timeField};
             end
-            
+
             if isempty(cd.fieldIds)
                 cd.fieldIds = {'data', 'time'};
             end
-            
+
             cd = initialize@ChannelDescriptor(cd);
         end
-        
+
         function impl = getImpl(cd)
             impl = AnalogChannelGroupImpl(cd);
         end
@@ -147,11 +147,11 @@
                 name = cd.name;
             elseif fieldIdx == 2
                 name = sprintf('%s_time', cd.name);
-            else                
+            else
                 name = sprintf('%s_f%d', fieldIdx);
             end
         end
-        
+
         function f = get.timeField(cd)
             if cd.nFields < 2
                 f = '';
@@ -159,7 +159,7 @@
                 f = cd.dataFields{2};
             end
         end
-        
+
         function u = get.timeUnits(cd)
             if cd.nFields < 2
                 u = '';
@@ -167,7 +167,7 @@
                 u = cd.unitsByField{2};
             end
         end
-        
+
         function type = getType(~)
             type = 'analogGroup';
         end
@@ -176,39 +176,34 @@
             if isempty(cd.unitsPrimary)
                 str = cd.name;
             else
-                str = sprintf('%s (%s)', cd.name, cd.unitsPrimary); 
+                str = sprintf('%s (%s)', cd.name, cd.unitsPrimary);
             end
         end
 
         function cd = inferAttributesFromData(cd, dataCell, timeCell)
             cd.warnIfNoArgOut(nargout);
-<<<<<<< HEAD
-            dataCell = {tdi.trials.(group.signalNames{1})};
-                    
-=======
-                    
+
             dataClass = ChannelDescriptor.getCellElementClass(dataCell);
             timeClass = ChannelDescriptor.getCellElementClass(timeCell);
             cd.sampleSize = ChannelDescriptor.getCellElementSize(dataCell);
->>>>>>> a3803518
             cd.originalDataClassByField = {dataClass, timeClass};
             if strcmp(dataClass, 'cell')
                 cd.elementTypeByField = [cd.CELL, cd.VECTOR];
             else
-                cd.elementTypeByField = [cd.NUMERIC, cd.VECTOR]; 
-            end
-        end
-        
+                cd.elementTypeByField = [cd.NUMERIC, cd.VECTOR];
+            end
+        end
+
         function [cd, dataFieldRenameStruct] = rename(cd, newName, renameTime)
             if nargin < 3
                 renameTime = true;
             end
             cd.warnIfNoArgOut(nargout);
-            
+
             % also rename _time field if it matches
             oldName = cd.name;
             [cd, dataFieldRenameStruct] = rename@ChannelDescriptor(cd, newName);
-            
+
             if renameTime
                 oldTimeField = sprintf('%s_time', oldName);
                 if strcmp(cd.dataFields{2}, oldTimeField)
@@ -217,31 +212,13 @@
                     cd.dataFields{2} = newTimeField;
                 end
             end
-        end 
-        
-<<<<<<< HEAD
-        function data = convertDataCellOnAccess(cd, fieldIdx, data)
-            % cast to access class, also do scaling upon request
-            % (cd.scaleFromLims -> cd.scaleToLims)
-            data = convertDataCellOnAccess@ChannelDescriptor(cd, fieldIdx, data);
-            if fieldIdx == 1 && ~isempty(cd.scaleFromLims) && ~isempty(cd.scaleToLims) && ~isempty(data)
-                scaleFromLow = cd.scaleFromLims(1);
-                scaleFromRange = cd.scaleFromLims(2) - cd.scaleFromLims(1);
-                scaleToLow = cd.scaleToLims(1);
-                scaleToRange = cd.scaleToLims(2) - cd.scaleToLims(1);
-                scaleFn = @(d) (d-scaleFromLow)*(scaleToRange/scaleFromRange) + scaleToLow;
-                if iscell(data)
-                    data = cellfun(scaleFn, data, 'UniformOutput', false);
-                else
-                    data = scaleFn(data);
-                end
-=======
+        end
+
         function cdIndividual = buildIndividualSubChannel(cd, index)
             units = cd.subChannelUnits{index};
             name = cd.subChannelNames{index};
             if isempty(name)
                 name = AnalogChannelGroupDescriptor.generateDefaultSubChannelName(cd, index);
->>>>>>> a3803518
             end
             cdIndividual = AnalogChannelDescriptor.buildSharedMatrixColumnAnalog(name, cd.name, index, cd.timeField, units, cd.unitsByField{2}, ...
                 'scaleFromLims', cd.scaleFromLims, 'scaleToLims', cd.scaleToLims, ...
@@ -249,8 +226,8 @@
                 'transformChannelNames', cd.transformChannelNames, 'transformFn', cd.transformFn, ...
                 'transformFnMode', cd.transformFnMode);
         end
-        
-        function cd = buildSubChannelDescriptor(cd, nameOrIdx) 
+
+        function cd = buildSubChannelDescriptor(cd, nameOrIdx)
             if isnumeric(nameOrIdx)
                 index = nameOrIdx;
             else
@@ -259,7 +236,7 @@
             end
             cd = cd.buildIndividualSubChannel(index);
         end
-        
+
         function sz = getSampleSize(cd, td)
             if isempty(cd.sampleSize)
                 fld = cd.dataFieldPrimary;
@@ -273,13 +250,13 @@
             else
                 sz = makerow(cd.sampleSize);
             end
-        end  
-        
-        
+        end
+
+
         function [tf, idx] = hasSubChannel(cd, name)
             [tf, idx] = ismember(string(name), cd.subChannelNames);
         end
-        
+
         function [names, chidx] = listNamedSubChannels(cd)
             names = cd.subChannelNames;
             mask = strlength(names) > 0;
@@ -287,7 +264,7 @@
             names = names(mask);
             chidx = find(mask);
         end
-        
+
         function cd = setSubChannelInfo(cd, chidx, names, units)
             cd.warnIfNoArgOut(nargout);
             assert(~isnan(cd.nChannels), 'Number of channels not manually set for AnalogChannelGroupDescriptor');
@@ -297,40 +274,30 @@
                 cd.subChannelUnits(chidx) = string(units);
             end
         end
-        
-<<<<<<< HEAD
-        function cdIndividual = buildIndividualSubChannel(cd, name, index, units)
-            if nargin < 4
-                units = cd.unitsByField{1};
-            end
-            cdIndividual = AnalogChannelDescriptor.buildSharedMatrixColumnAnalog(name, cd.name, index, cd.timeField, units, cd.unitsByField{2}, ...
-                'scaleFromLims', cd.scaleFromLims, 'scaleToLims', cd.scaleToLims, ...
-                'dataClass', cd.originalDataClassByField{1}, 'timeClass', cd.originalDataClassByField{2});
-=======
+
         function cd = filterSubChannels(cd, colIdx, newSampleSize)
             % generate an equivalent analog channel group with reduced size
             cd.warnIfNoArgOut(nargout);
-            
+
             if nargin < 3 || isempty(newSampleSize)
                 newSampleSize = numel(colIdx);
             end
-            
+
             names = cd.subChannelNames;
             units = cd.subChannelUnits;
             cd.sampleSize = newSampleSize;
             cd.subChannelNames = names(colIdx);
-            cd.subChannelUnits = units(colIdx); 
-        end
-    end
-    
+            cd.subChannelUnits = units(colIdx);
+        end
+    end
+
     % transforms of other groups
-    methods 
+    methods
         function tf = get.isTransform(cd)
             tf = ~isempty(cd.transformChannelNames);
->>>>>>> a3803518
-        end
-    end
-    
+        end
+    end
+
      methods(Static)
         function cd = buildAnalogGroup(name, timeField, units, timeUnits, varargin)
             p = inputParser();
@@ -346,26 +313,26 @@
             p.addParameter('transformFn', [], @(x) isempty(x) || isa(x, 'function_handle'));
             p.addParameter('transformFnMode', '', @ischar);
             p.parse(varargin{:});
-            
+
             if isempty(p.Results.channelDescriptor)
                 cd = AnalogChannelGroupDescriptor(name, timeField, p.Results.sampleSize);
             else
                 cd = p.Results.channelDescriptor;
             end
-            
+
             if nargin > 3
                 cd.unitsByField = {units, timeUnits};
             elseif nargin > 2
                 cd.unitsByField = {units, ''};
             end
-            
+
             % set the scale on access limits
             cd.scaleFromLims = p.Results.scaleFromLims;
             cd.scaleToLims = p.Results.scaleToLims;
-            
+
             % set the data and time class appropriately
             cd.originalDataClassByField = {p.Results.dataClass, p.Results.timeClass};
-            
+
             cd.transformChannelNames = string(p.Results.transformChannelNames);
             if ~isempty(cd.transformChannelNames)
                 assert(~isempty(p.Results.sampleSize), 'Sample size required for transform groups');
@@ -373,7 +340,7 @@
             cd.transformFn = p.Results.transformFn;
             cd.transformFnMode = p.Results.transformFnMode;
             cd.sampleSize = p.Results.sampleSize;
-            
+
             subChannelNames = string(p.Results.subChannelNames);
             subChannelUnits = string(p.Results.subChannelUnits);
             if isempty(p.Results.sampleSize) && ~isempty(subChannelNames)
@@ -385,40 +352,40 @@
             % these fields should only be accessed after sample size is correctly set because they are autopopulated in get.subChannel* to be sampleSize long
             cd.subChannelNames = subChannelNames;
             cd.subChannelUnits = subChannelUnits;
-            
+
             cd = cd.initialize();
         end
-        
+
         function cd = buildAnalogGroupFromValues(name, timeField, units, timeUnits, dataCell, timeCell, varargin)
             p = inputParser();
             p.addParameter('scaleFromLims', [], @isvector);
             p.addParameter('scaleToLims', [], @isvector);
             p.addParameter('channelDescriptor', [], @(x) isa(x, 'AnalogChannelDescriptor')); % used by subclasses
             p.parse(varargin{:});
-            
+
             if isempty(p.Results.channelDescriptor)
                 cd = AnalogChannelGroupDescriptor.buildAnalogGroup(name, timeField, units, timeUnits);
             else
                 cd = p.Results.channelDescriptor;
             end
             cd = cd.inferAttributesFromData(dataCell, timeCell);
-            
+
             if nargin > 3
                 cd.unitsByField = {units, timeUnits};
             elseif nargin > 2
                 cd.unitsByField = {units, ''};
             end
-            
+
             cd.scaleFromLims = p.Results.scaleFromLims;
             cd.scaleToLims = p.Results.scaleToLims;
-            
+
             cd = cd.initialize();
         end
-        
+
         function cd = buildTransformAnalogGroup(name, cdList, transformFn, outputSize, varargin)
             cdo = cdList(1);
             transformChannelNames = arrayfun(@(cd) string(cd.name), cdList);
-            
+
             p = inputParser();
             p.addParameter('units', cdo.unitsPrimary, @ischar);
             p.addParameter('scaleFromLims', cdo.scaleFromLims, @(x) isempty(x) || isvector(x));
@@ -426,10 +393,10 @@
             p.addParameter('dataClass', cdo.originalDataClassByField{1}, @ischar);
             p.addParameter('timeClass', cdo.originalDataClassByField{2}, @ischar);
             p.addParameter('transformFnMode', '', @ischar);
-            
+
             p.parse(varargin{:});
-            
-            if isempty(p.Results.transformFnMode) 
+
+            if isempty(p.Results.transformFnMode)
                 % determine automatically whether the transform fn is
                 % simple
                 if nargin(transformFn) == 1
@@ -440,19 +407,19 @@
             else
                 transformFnMode = p.Results.transformFnMode;
             end
-            
+
             cd = AnalogChannelGroupDescriptor.buildAnalogGroup(name, cdo.timeField, p.Results.units, cdo.timeUnits, ...
                 'transformChannelNames', transformChannelNames, 'transformFn', transformFn, ...
                 'transformFnMode', transformFnMode, ...
-                'sampleSize', outputSize, rmfield(p.Results, {'units', 'transformFnMode'}));            
-        end
-        
+                'sampleSize', outputSize, rmfield(p.Results, {'units', 'transformFnMode'}));
+        end
+
         function name = generateDefaultSubChannelName(cd, index)
             nCh = cd.nChannels;
             nPad = ceil(log10(nCh));
             name = sprintf('%s_%0*d', cd.name, nPad, index);
         end
-        
+
         function cls = getSubChannelClass()
             cls = 'AnalogChannelDescriptor';
         end
