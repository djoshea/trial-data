--- conflicted
+++ resolved
@@ -1,31 +1,31 @@
 classdef ContinuousNeuralChannelGroupDescriptor < AnalogChannelGroupDescriptor
-    properties(Dependent) 
+    properties(Dependent)
         % these are encoded in the channel name
         array
         type
     end
-    
+
     properties
         electrodes
     end
-    
+
     methods
         function cd = ContinuousNeuralChannelGroupDescriptor(name, timeField, electrodes, varargin)
             sampleSize = numel(electrodes);
             cd = cd@AnalogChannelGroupDescriptor(name, timeField, sampleSize, varargin{:});
             cd.electrodes = makecol(electrodes);
         end
-        
+
         function impl = getImpl(cd)
             impl = ContinuousNeuralChannelGroupImpl(cd);
         end
-        
-        function names = getSubChannelNames(cd, ~) 
+
+        function names = getSubChannelNames(cd, ~)
             % allows sub classes to override
             names = arrayfun(@(elec) ContinuousNeuralChannelDescriptor.generateNameFromTypeArrayElectrode(cd.type, cd.array, elec, cd.nChannels), cd.electrodes);
         end
     end
-    
+
     % these methods simply wrap the AnalogChannelDescriptor ones to get the
     % class name right
     methods(Static)
@@ -34,7 +34,7 @@
             cd = AnalogChannelGroupDescriptor.buildAnalogGroup(name, timeField, units, timeUnits, ...
                 'channelDescriptor', cd, varargin{:});
         end
-        
+
         function cd = buildAnalogGroupFromValues(name, timeField, electrodes, units, timeUnits, dataCell, timeCell, varargin)
             cd = ContinuousNeuralChannelGroupDescriptor(name, timeField, electrodes);
             cd = AnalogChannelGroupDescriptor.buildAnalogGroupFromValues(name, timeField, ...
@@ -42,67 +42,57 @@
                 'channelDescriptor', cd, varargin{:});
         end
     end
-    
+
     methods
         function name = getNameWithUpdatedArray(cd, array)
             name = ContinuousNeuralChannelGroupDescriptor.generateNameFromTypeArrayElectrode(cd.type, array, cd.electrode);
         end
-        
+
         function name = getNameWithUpdatedElectrode(cd, electrode)
             name = ContinuousNeuralChannelGroupDescriptor.generateNameFromTypeArrayElectrode(cd.type, cd.array, electrode);
         end
-        
+
         function name = getNameWithUpdatedType(cd, type)
             name = ContinuousNeuralChannelGroupDescriptor.generateNameFromTypeArrayElectrode(type, cd.array, cd.electrode);
         end
-      
+
         function type = get.type(cd)
             type = ContinuousNeuralChannelGroupDescriptor.parseTypeArray(cd.name);
         end
-        
+
         function array = get.array(cd)
            [~, array] = ContinuousNeuralChannelGroupDescriptor.parseTypeArray(cd.name);
         end
-       
-<<<<<<< HEAD
-        function cdIndividual = buildIndividualSubChannel(cd, name, index, units)
-            if nargin < 4
-                units = cd.unitsByField{1};
-            end
-            
-            cdIndividual = ContinuousNeuralChannelDescriptor.buildSharedMatrixColumnAnalog(name, cd.name, ...
-                index, cd.timeField, units, cd.unitsByField{2}, ...
-=======
+
         function cdIndividual = buildIndividualSubChannel(cd, index)
             units = cd.subChannelUnits{index};
             name = cd.subChannelNames{index};
             cdIndividual = ContinuousNeuralChannelDescriptor.buildSharedMatrixColumnAnalog(name, cd.name, index, cd.timeField, units, cd.unitsByField{2}, ...
->>>>>>> a3803518
                 'scaleFromLims', cd.scaleFromLims, 'scaleToLims', cd.scaleToLims, ...
                 'dataClass', cd.originalDataClassByField{1}, 'timeClass', cd.originalDataClassByField{2}, ...
                 'transformChannelNames', cd.transformChannelNames, 'transformFn', cd.transformFn, ...
                 'transformFnMode', cd.transformFnMode);
         end
     end
-    
+
     methods(Static)
         function cd = buildFromTypeArray(type, array, varargin)
             name = ContinuousNeuralChannelGroupDescriptor.generateNameFromTypeArray(type, array);
             timeField = sprintf('%s_time', name);
             cd = ContinuousNeuralChannelGroupDescriptor.buildAnalogGroup(name, timeField, varargin{:});
         end
-        
+
         function cd = buildFromArray(array, varargin)
             name = ContinuousNeuralChannelGroupDescriptor.generateNameFromTypeArray('', array);
             timeField = sprintf('%s_time', name);
             cd = ContinuousNeuralChannelGroupDescriptor.buildAnalogGroup(name, timeField, varargin{:});
         end
-        
+
         function [chName] = convertTypeArrayToChannelName(array)
             [type, array] = ContinuousNeuralChannelGroupDescriptor.parseTypeArray(array);
              chName = ContinuousNeuralChannelGroupDescriptor.generateNameFromTypeArray(type, array);
         end
-        
+
         function str = generateNameFromTypeArray(type, array)
             if isempty(type)
                 str = array;
@@ -124,7 +114,7 @@
                 type = tokens.type(1:end-1); % strip trailing _
             end
         end
-        
+
         function cls = getSubChannelClass()
             cls = 'ContinuousNeuralChannelDescriptor';
         end
